--- conflicted
+++ resolved
@@ -47,13 +47,10 @@
             ExposedRoomUserReceipts,
             ExposedMediaCacheMapping,
             ExposedUserPresence,
-<<<<<<< HEAD
             ExposedNotification,
             ExposedNotificationState,
             ExposedNotificationUpdate,
-=======
             ExposedMigration,
->>>>>>> 04b34f5f
         )
         SchemaUtils.createMissingTablesAndColumns(*allTables)
     }
@@ -88,12 +85,9 @@
         singleOf(::ExposedGlobalAccountDataRepository) { bind<GlobalAccountDataRepository>() }
         singleOf(::ExposedRoomAccountDataRepository) { bind<RoomAccountDataRepository>() }
         singleOf(::ExposedUserPresenceRepository) { bind<UserPresenceRepository>() }
-<<<<<<< HEAD
         singleOf(::ExposedNotificationRepository) { bind<NotificationRepository>() }
         singleOf(::ExposedNotificationStateRepository) { bind<NotificationStateRepository>() }
         singleOf(::ExposedNotificationUpdateRepository) { bind<NotificationUpdateRepository>() }
-=======
         singleOf(::ExposedMigrationRepository) { bind<MigrationRepository>() }
->>>>>>> 04b34f5f
     }
 }