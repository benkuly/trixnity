--- conflicted
+++ resolved
@@ -62,23 +62,14 @@
 class PerformanceIT {
 
     @Test
-<<<<<<< HEAD
-    fun roomVsExposedSyncSpeed(): Unit = runBlocking(Dispatchers.Default) {
-        val results = syncSpeed(
-            false, { baseUrl ->
+    fun realmVsExposedSyncSpeed(): Unit = runBlocking(Dispatchers.Default) {
+        val results = measureSync(
+            { baseUrl ->
                 registerAndStartClient(
                     "exposed", "exposed", baseUrl,
                     repositoriesModule = createExposedRepositoriesModule(
                         Database.connect("jdbc:h2:./build/tmp/test/${Random.nextString(22)};DB_CLOSE_DELAY=-1;")
                     ),
-=======
-    fun realmVsExposedSyncSpeed(): Unit = runBlocking(Dispatchers.Default) {
-        val results = measureSync(
-            { baseUrl ->
-                registerAndStartClient(
-                    "exposed", "exposed", baseUrl,
-                    repositoriesModule = createExposedRepositoriesModule(newDatabase()),
->>>>>>> c423ad48
                 ).client
             },
             { baseUrl ->
@@ -143,12 +134,7 @@
     fun fullClientVsBotModeSyncSpeed(): Unit = runBlocking(Dispatchers.Default) {
         val matrixPostgresql1 = PostgreSQLContainer("postgres:16").apply { start() }
         val matrixPostgresql2 = PostgreSQLContainer("postgres:16").apply { start() }
-<<<<<<< HEAD
-        val results = syncSpeed(
-            true,
-=======
         val results = measureSync(
->>>>>>> c423ad48
             { baseUrl ->
                 registerAndStartClient(
                     "fullClient", baseUrl = baseUrl,
