package net.folivo.trixnity.client.store

import kotlinx.coroutines.CoroutineScope
import kotlinx.coroutines.CoroutineStart.UNDISPATCHED
import kotlinx.coroutines.ExperimentalCoroutinesApi
import kotlinx.coroutines.flow.*
import kotlinx.coroutines.launch
import net.folivo.trixnity.client.MatrixClientConfiguration
import net.folivo.trixnity.client.store.cache.MinimalRepositoryStateFlowCache
import net.folivo.trixnity.client.store.repository.*
import net.folivo.trixnity.client.store.transaction.TransactionManager
import net.folivo.trixnity.core.model.UserId
import net.folivo.trixnity.core.model.keys.Key
import net.folivo.trixnity.crypto.SecretType
import kotlin.time.Duration

class KeyStore(
    private val outdatedKeysRepository: OutdatedKeysRepository,
    private val deviceKeysRepository: DeviceKeysRepository,
    private val crossSigningKeysRepository: CrossSigningKeysRepository,
    private val keyVerificationStateRepository: KeyVerificationStateRepository,
    private val keyChainLinkRepository: KeyChainLinkRepository,
    private val secretsRepository: SecretsRepository,
    private val secretKeyRequestRepository: SecretKeyRequestRepository,
    private val roomKeyRequestRepository: RoomKeyRequestRepository,
    private val tm: TransactionManager,
    config: MatrixClientConfiguration,
    private val storeScope: CoroutineScope
) : Store {
    private val _outdatedKeys = MutableStateFlow<Set<UserId>>(setOf())
    val outdatedKeys = _outdatedKeys.asStateFlow()
    val secrets = MutableStateFlow<Map<SecretType, StoredSecret>>(mapOf())
    private val deviceKeysCache =
        MinimalRepositoryStateFlowCache(storeScope, deviceKeysRepository, tm, config.cacheExpireDurations.deviceKeys)
    private val crossSigningKeysCache = MinimalRepositoryStateFlowCache(
        storeScope,
        crossSigningKeysRepository,
        tm,
        config.cacheExpireDurations.crossSigningKeys
    )
    private val keyVerificationStateCache = MinimalRepositoryStateFlowCache(
        storeScope,
        keyVerificationStateRepository,
        tm,
        config.cacheExpireDurations.keyVerificationState
    )
    private val secretKeyRequestCache =
        MinimalRepositoryStateFlowCache(storeScope, secretKeyRequestRepository, tm, Duration.INFINITE)
    private val roomKeyRequestCache =
        MinimalRepositoryStateFlowCache(storeScope, roomKeyRequestRepository, tm, Duration.INFINITE)

    override suspend fun init() {
        _outdatedKeys.value = tm.readOperation { outdatedKeysRepository.get(1) ?: setOf() }
        secrets.value = tm.readOperation { secretsRepository.get(1) ?: mapOf() }
        storeScope.launch(start = UNDISPATCHED) {
            secrets.collect {
                tm.writeOperationAsync(secretsRepository.serializeKey(1)) {
                    secretsRepository.save(1, it)
                }
            }
        }
        secretKeyRequestCache.init(tm.readOperation { secretKeyRequestRepository.getAll() }
            .associateBy { it.content.requestId })
        roomKeyRequestCache.init(tm.readOperation { roomKeyRequestRepository.getAll() }
            .associateBy { it.content.requestId })
    }

    override suspend fun clearCache() {
        tm.writeOperation {
            outdatedKeysRepository.deleteAll()
            deviceKeysRepository.deleteAll()
            crossSigningKeysRepository.deleteAll()
            keyChainLinkRepository.deleteAll()
            secretKeyRequestRepository.deleteAll()
            roomKeyRequestRepository.deleteAll()
            outdatedKeysRepository.deleteAll()
        }
        deviceKeysCache.reset()
        crossSigningKeysCache.reset()
        secretKeyRequestCache.reset()
        roomKeyRequestCache.reset()
    }

    override suspend fun deleteAll() {
        clearCache()
        tm.writeOperation {
            keyVerificationStateRepository.deleteAll()
        }
        keyVerificationStateCache.reset()
    }

    suspend fun updateOutdatedKeys(updater: suspend (Set<UserId>) -> Set<UserId>) {
        val newValue = _outdatedKeys.updateAndGet { updater(it) }
        tm.writeOperationAsync(outdatedKeysRepository.serializeKey(1)) {
            outdatedKeysRepository.save(1, newValue)
        }
    }

    fun getDeviceKeys(
        userId: UserId,
    ): Flow<Map<String, StoredDeviceKeys>?> = deviceKeysCache.get(userId)

    suspend fun updateDeviceKeys(
        userId: UserId,
        updater: suspend (Map<String, StoredDeviceKeys>?) -> Map<String, StoredDeviceKeys>?
    ) = deviceKeysCache.update(userId, updater = updater)

    fun getCrossSigningKeys(
        userId: UserId,
    ): Flow<Set<StoredCrossSigningKeys>?> = crossSigningKeysCache.get(userId)

    suspend fun updateCrossSigningKeys(
        userId: UserId,
        updater: suspend (Set<StoredCrossSigningKeys>?) -> Set<StoredCrossSigningKeys>?
    ) = crossSigningKeysCache.update(userId, updater = updater)

    suspend fun getKeyVerificationState(
        key: Key,
    ): KeyVerificationState? {
        val keyId = key.keyId
        return keyId?.let {
            keyVerificationStateCache.get(
                KeyVerificationStateKey(
                    keyId = it,
                    keyAlgorithm = key.algorithm,
                )
            ).first()?.let { state ->
                if (state.keyValue == key.value) state
                else KeyVerificationState.Blocked(state.keyValue)
            }
        }
    }

    suspend fun saveKeyVerificationState(
        key: Key,
        state: KeyVerificationState
    ) {
        val keyId = key.keyId
        requireNotNull(keyId)
<<<<<<< HEAD
        keyVerificationStateCache.save(
            VerifiedKeysRepositoryKey(keyId = keyId, keyAlgorithm = key.algorithm), state
        )
=======
        keyVerificationStateCache.update(
            KeyVerificationStateKey(keyId = keyId, keyAlgorithm = key.algorithm)
        ) { state }
>>>>>>> 8c6a6856
    }

    suspend fun saveKeyChainLink(keyChainLink: KeyChainLink) =
        tm.writeOperationAsync(
            "saveKeyChainLink" + keyChainLink.run { signingUserId.full + signingKey.keyId + signingKey.value + signedUserId.full + signedKey.keyId + signedKey.value }
        ) {
            keyChainLinkRepository.save(keyChainLink)
        }

    suspend fun getKeyChainLinksBySigningKey(userId: UserId, signingKey: Key.Ed25519Key) =
        tm.readOperation { keyChainLinkRepository.getBySigningKey(userId, signingKey) }

    suspend fun deleteKeyChainLinksBySignedKey(userId: UserId, signedKey: Key.Ed25519Key) =
        tm.writeOperationAsync(
            "deleteKeyChainLinks" + userId.full + signedKey.keyId + signedKey.value
        ) { keyChainLinkRepository.deleteBySignedKey(userId, signedKey) }

    @OptIn(ExperimentalCoroutinesApi::class)
    val allSecretKeyRequests = secretKeyRequestCache.cache
        .flatMapLatest {
            if (it.isEmpty()) flowOf(arrayOf())
            else combine(it.values) { transform -> transform }
        }
        .mapLatest { it.filterNotNull().toSet() }
        .stateIn(storeScope, SharingStarted.Eagerly, setOf())

    suspend fun addSecretKeyRequest(request: StoredSecretKeyRequest) {
        secretKeyRequestCache.save(request.content.requestId, request)
    }

    suspend fun deleteSecretKeyRequest(requestId: String) {
        secretKeyRequestCache.save(requestId, null)
    }

    @OptIn(ExperimentalCoroutinesApi::class)
    val allRoomKeyRequests = roomKeyRequestCache.cache
        .flatMapLatest {
            if (it.isEmpty()) flowOf(arrayOf())
            else combine(it.values) { transform -> transform }
        }
        .mapLatest { it.filterNotNull().toSet() }
        .stateIn(storeScope, SharingStarted.Eagerly, setOf())

    suspend fun addRoomKeyRequest(request: StoredRoomKeyRequest) {
        roomKeyRequestCache.save(request.content.requestId, request)
    }

    suspend fun deleteRoomKeyRequest(requestId: String) {
        roomKeyRequestCache.save(requestId, null)
    }
}<|MERGE_RESOLUTION|>--- conflicted
+++ resolved
@@ -137,15 +137,9 @@
     ) {
         val keyId = key.keyId
         requireNotNull(keyId)
-<<<<<<< HEAD
         keyVerificationStateCache.save(
-            VerifiedKeysRepositoryKey(keyId = keyId, keyAlgorithm = key.algorithm), state
+            KeyVerificationStateKey(keyId = keyId, keyAlgorithm = key.algorithm), state
         )
-=======
-        keyVerificationStateCache.update(
-            KeyVerificationStateKey(keyId = keyId, keyAlgorithm = key.algorithm)
-        ) { state }
->>>>>>> 8c6a6856
     }
 
     suspend fun saveKeyChainLink(keyChainLink: KeyChainLink) =
