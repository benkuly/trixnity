package net.folivo.trixnity.client.room

import kotlinx.coroutines.ExperimentalCoroutinesApi
import kotlinx.coroutines.async
import kotlinx.coroutines.coroutineScope
import kotlinx.coroutines.flow.*
import kotlinx.coroutines.job
import kotlinx.coroutines.sync.Mutex
import kotlinx.coroutines.sync.withLock
import mu.KotlinLogging
import net.folivo.trixnity.client.store.TimelineEvent
import net.folivo.trixnity.client.store.isFirst
import net.folivo.trixnity.client.store.isLast
import net.folivo.trixnity.clientserverapi.model.rooms.GetEvents
import net.folivo.trixnity.core.model.EventId
import net.folivo.trixnity.core.model.RoomId
import kotlin.time.Duration.Companion.INFINITE
import kotlin.time.Duration.Companion.ZERO

private val log = KotlinLogging.logger { }

typealias SimpleTimeline = Timeline<Flow<TimelineEvent>>

/**
 * This is an abstraction for a timeline. Call [init] first!
 */
interface Timeline<T> {
    /**
     * The current state of the timeline.
     */
    val state: Flow<TimelineState<T>>

    /**
     * Initialize the timeline with the start event.
     *
     * Consider wrapping this method call in a timeout, since it might fetch the start event from the server if it is not found locally.
     *
     * The timeline can be initialized multiple times from different starting events.
     * If doing so, it must be ensured, that there is no running call to [loadBefore] or [loadAfter].
     * Otherwise [init] will suspend until [loadBefore] or [loadAfter] are finished.
     *
<<<<<<< HEAD
     * @param startFrom The event id to try start timeline generation from. Default: last room event id
     * @param configBefore The config for getting the [startFrom] [TimelineEvent]. This should be used carefully.
     * @param configBefore The config for getting [TimelineEvent]s. This should be used carefully.
     * @param configAfter The config for getting [TimelineEvent]s. This should be used carefully.
=======
     * @param startFrom The event id to try start timeline generation from.
>>>>>>> 3180f305
     */
    suspend fun init(
        startFrom: EventId,
        configStart: GetTimelineEventConfig.() -> Unit = {},
        configBefore: GetTimelineEventsConfig.() -> Unit = {},
        configAfter: GetTimelineEventsConfig.() -> Unit = {},
    ): TimelineStateChange<T>

    /**
     * Load new events before the oldest event. With default config this may suspend until at least one event can be loaded.
     *
     * This will also suspend until [init] is finished.
     *
     * @param config The config for getting [TimelineEvent]s. This should be used carefully.
     */
    suspend fun loadBefore(config: GetTimelineEventsConfig.() -> Unit = {}): TimelineStateChange<T>

    /**
     * Load new events after the newest event. With default config this may suspend until at least one event can be loaded.
     *
     * This will also suspend until [init] is finished.
     *
     * @param config The config for getting [TimelineEvent]s. This should be used carefully.
     */
    suspend fun loadAfter(config: GetTimelineEventsConfig.() -> Unit = {}): TimelineStateChange<T>
}

data class TimelineState<T>(
    /**
     * Elements sorted with higher indexes being more recent.
     */
    val elements: List<T> = listOf(),

    /**
     * Lower bound of loaded events in this timeline.
     */
    val lastLoadedEventIdBefore: EventId? = null,

    /**
     * Upper bound of loaded events in this timeline.
     */
    val lastLoadedEventIdAfter: EventId? = null,

    /**
     * True when timeline initialization has been finished.
     */
    val isInitialized: Boolean = false,

    /**
     * True while events are loaded before.
     */
    val isLoadingBefore: Boolean = false,

    /**
     * True while events are loaded after.
     */
    val isLoadingAfter: Boolean = false,

    /**
     * Is true until start of timeline is reached.
     */
    val canLoadBefore: Boolean = false,

    /**
     * Is true until last known [TimelineEvent] is reached.
     */
    val canLoadAfter: Boolean = false,
)

data class TimelineStateChange<T>(
    val elementsBeforeChange: List<T> = listOf(),
    val elementsAfterChange: List<T> = listOf(),
    val newElements: List<T> = listOf(),
)

/**
 * An implementation for some restrictions required by [Timeline].
 *
 * Implementing this may be useful for tests (e.g. a TimelineMock).
 */
abstract class TimelineBase<T>(
    val transformer: suspend (Flow<TimelineEvent>) -> T,
) : Timeline<T> {
    private data class InternalState<T>(
        val elements: List<T> = listOf(),
        val lastLoadedEventBefore: Flow<TimelineEvent>? = null,
        val lastLoadedEventAfter: Flow<TimelineEvent>? = null,
        val isInitialized: Boolean = false,
        val isLoadingBefore: Boolean = false,
        val isLoadingAfter: Boolean = false,
    )

    private val internalState = MutableStateFlow(InternalState<T>())

    @OptIn(ExperimentalCoroutinesApi::class)
    override val state: Flow<TimelineState<T>> =
        internalState.flatMapLatest { internalState ->
            combine(
                (internalState.lastLoadedEventBefore ?: flowOf(null)).map { it?.isFirst != true },
                (internalState.lastLoadedEventAfter ?: flowOf(null)).map { it?.isLast != true }
            ) { canLoadBefore, canLoadAfter ->
                TimelineState(
                    elements = internalState.elements,
                    lastLoadedEventIdBefore = internalState.lastLoadedEventBefore?.first()?.eventId,
                    lastLoadedEventIdAfter = internalState.lastLoadedEventAfter?.first()?.eventId,
                    isInitialized = internalState.isInitialized,
                    isLoadingBefore = internalState.isLoadingBefore,
                    isLoadingAfter = internalState.isLoadingAfter,
                    canLoadBefore = canLoadBefore,
                    canLoadAfter = canLoadAfter,
                )
            }
        }.distinctUntilChanged()

    private val loadBeforeMutex = Mutex()
    private val loadAfterMutex = Mutex()

    protected abstract suspend fun internalInit(
        startFrom: EventId,
        configStart: GetTimelineEventConfig.() -> Unit = {},
        configBefore: GetTimelineEventsConfig.() -> Unit,
        configAfter: GetTimelineEventsConfig.() -> Unit,
    ): List<Flow<TimelineEvent>>

    protected abstract suspend fun internalLoadBefore(
        startFrom: EventId,
        config: GetTimelineEventsConfig.() -> Unit,
    ): List<Flow<TimelineEvent>>

    protected abstract suspend fun internalLoadAfter(
        startFrom: EventId,
        config: GetTimelineEventsConfig.() -> Unit,
    ): List<Flow<TimelineEvent>>

    private suspend fun List<Flow<TimelineEvent>>.transformToElements() = map { events -> transformer(events) }

    override suspend fun init(
        startFrom: EventId,
        configStart: GetTimelineEventConfig.() -> Unit,
        configBefore: GetTimelineEventsConfig.() -> Unit,
        configAfter: GetTimelineEventsConfig.() -> Unit,
    ): TimelineStateChange<T> = coroutineScope {
        loadBeforeMutex.withLock {
            loadAfterMutex.withLock {
                internalState.update { it.copy(isInitialized = false) }
                val newEvents = internalInit(startFrom,
                    configStart = {
                        decryptionTimeout = ZERO
                        fetchTimeout = INFINITE
                        fetchSize = 100
                    },
                    configBefore = {
                        minSize = 1
                        maxSize = fetchSize / 2
                        configBefore()
                    },
                    configAfter = {
                        minSize = 1
                        maxSize = fetchSize / 2
                        configAfter()
                    })
                val newElements = newEvents.transformToElements()
                lateinit var elementsBeforeChange: List<T>
                internalState.update {
                    elementsBeforeChange = it.elements
                    it.copy(
                        elements = newElements,
                        lastLoadedEventBefore = newEvents.firstOrNull(),
                        lastLoadedEventAfter = newEvents.lastOrNull(),
                        isInitialized = true,
                    )
                }
                TimelineStateChange(
                    elementsBeforeChange = elementsBeforeChange,
                    elementsAfterChange = newElements,
                    newElements = newElements
                )
            }
        }
    }

    override suspend fun loadBefore(config: GetTimelineEventsConfig.() -> Unit): TimelineStateChange<T> =
        coroutineScope {
            internalState.first { it.isInitialized }
            loadBeforeMutex.withLock {
                val startFrom = internalState.value.lastLoadedEventBefore?.first()?.eventId
                    ?: throw IllegalStateException("Timeline not initialized")
                coroutineContext.job.invokeOnCompletion { error ->
                    if (error != null) internalState.update { it.copy(isLoadingBefore = false) }
                }
                internalState.update { it.copy(isLoadingBefore = true) }
                val newEvents = internalLoadBefore(startFrom) {
                    minSize = 2
                    maxSize = fetchSize
                    config()
                }
                val newElements = newEvents.transformToElements()
                lateinit var elementsBeforeChange: List<T>
                lateinit var elementsAfterChange: List<T>
                internalState.update {
                    elementsBeforeChange = it.elements
                    elementsAfterChange = newElements + it.elements
                    it.copy(
                        elements = elementsAfterChange,
                        lastLoadedEventBefore = newEvents.firstOrNull() ?: it.lastLoadedEventBefore,
                        isLoadingBefore = false
                    )
                }
                TimelineStateChange(
                    elementsBeforeChange = elementsBeforeChange,
                    elementsAfterChange = elementsAfterChange,
                    newElements = newElements
                )
            }
        }

    override suspend fun loadAfter(config: GetTimelineEventsConfig.() -> Unit): TimelineStateChange<T> =
        coroutineScope {
            internalState.first { it.isInitialized }
            loadAfterMutex.withLock {
                val startFrom = internalState.value.lastLoadedEventAfter?.first()?.eventId
                    ?: throw IllegalStateException("Timeline not initialized")
                coroutineContext.job.invokeOnCompletion { error ->
                    if (error != null) internalState.update { it.copy(isLoadingAfter = false) }
                }
                internalState.update { it.copy(isLoadingAfter = true) }
                val newEvents = internalLoadAfter(startFrom) {
                    minSize = 2
                    maxSize = fetchSize
                    config()
                }
                val newElements = newEvents.transformToElements()
                lateinit var elementsBeforeChange: List<T>
                lateinit var elementsAfterChange: List<T>
                internalState.update {
                    elementsBeforeChange = it.elements
                    elementsAfterChange = it.elements + newElements
                    it.copy(
                        elements = elementsAfterChange,
                        lastLoadedEventAfter = newEvents.lastOrNull() ?: it.lastLoadedEventAfter,
                        isLoadingAfter = false,
                    )
                }
                TimelineStateChange(
                    elementsBeforeChange = elementsBeforeChange,
                    elementsAfterChange = elementsAfterChange,
                    newElements = newElements
                )
            }
        }
}

class TimelineImpl<T>(
    private val roomId: RoomId,
    private val roomService: RoomService,
    transformer: suspend (Flow<TimelineEvent>) -> T,
) : TimelineBase<T>(transformer) {
    override suspend fun internalInit(
        startFrom: EventId,
        configStart: GetTimelineEventConfig.() -> Unit,
        configBefore: GetTimelineEventsConfig.() -> Unit,
        configAfter: GetTimelineEventsConfig.() -> Unit
    ): List<Flow<TimelineEvent>> = coroutineScope {
        log.debug { "init timeline" }
        val startFromEvent = roomService.getTimelineEvent(
            eventId = startFrom,
            roomId = roomId,
            config = configStart
        ).filterNotNull()
            .also { it.first() } // wait until it exists in store
        val eventsBefore = async {
            log.debug { "load before $startFrom" }
            roomService.getTimelineEvents(
                startFrom = startFrom,
                roomId = roomId,
                direction = GetEvents.Direction.BACKWARDS,
                config = configBefore,
            ).drop(1).toList().reversed()
                .also { log.debug { "finished load before $startFrom" } }
        }
        val eventsAfter = async {
            log.debug { "load after $startFrom" }
            roomService.getTimelineEvents(
                startFrom = startFrom,
                roomId = roomId,
                direction = GetEvents.Direction.FORWARDS,
                config = configAfter,
            ).drop(1).toList()
                .also { log.debug { "finished load after $startFrom" } }
        }
        val newEvents = eventsBefore.await() + startFromEvent + eventsAfter.await()
        log.debug { "finished init timeline" }
        newEvents
    }

    override suspend fun internalLoadBefore(
        startFrom: EventId,
        config: GetTimelineEventsConfig.() -> Unit
    ): List<Flow<TimelineEvent>> {
        val newEvents = roomService.getTimelineEvents(
            startFrom = startFrom,
            roomId = roomId,
            direction = GetEvents.Direction.BACKWARDS,
            config = config,
        ).drop(1).toList().reversed().map { it.filterNotNull() }
        log.debug { "finished load before $startFrom" }
        return newEvents
    }

    override suspend fun internalLoadAfter(
        startFrom: EventId,
        config: GetTimelineEventsConfig.() -> Unit
    ): List<Flow<TimelineEvent>> {
        val newEvents = roomService.getTimelineEvents(
            startFrom = startFrom,
            roomId = roomId,
            direction = GetEvents.Direction.FORWARDS,
            config = config,
        ).drop(1).toList().map { it.filterNotNull() }
        log.debug { "finished load after $startFrom" }
        return newEvents
    }
}<|MERGE_RESOLUTION|>--- conflicted
+++ resolved
@@ -39,14 +39,10 @@
      * If doing so, it must be ensured, that there is no running call to [loadBefore] or [loadAfter].
      * Otherwise [init] will suspend until [loadBefore] or [loadAfter] are finished.
      *
-<<<<<<< HEAD
-     * @param startFrom The event id to try start timeline generation from. Default: last room event id
+     * @param startFrom The event id to try start timeline generation from.
      * @param configBefore The config for getting the [startFrom] [TimelineEvent]. This should be used carefully.
      * @param configBefore The config for getting [TimelineEvent]s. This should be used carefully.
      * @param configAfter The config for getting [TimelineEvent]s. This should be used carefully.
-=======
-     * @param startFrom The event id to try start timeline generation from.
->>>>>>> 3180f305
      */
     suspend fun init(
         startFrom: EventId,
