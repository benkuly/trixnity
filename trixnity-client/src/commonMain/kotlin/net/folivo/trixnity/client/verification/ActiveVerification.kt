package net.folivo.trixnity.client.verification

import kotlinx.coroutines.CoroutineScope
import kotlinx.coroutines.flow.MutableStateFlow
import kotlinx.coroutines.flow.StateFlow
import kotlinx.coroutines.flow.asStateFlow
import kotlinx.coroutines.flow.getAndUpdate
import kotlinx.coroutines.launch
import kotlinx.coroutines.sync.Mutex
import kotlinx.coroutines.sync.withLock
import kotlinx.serialization.json.Json
import mu.KotlinLogging
import net.folivo.trixnity.client.key.IKeyTrustService
import net.folivo.trixnity.client.store.Store
import net.folivo.trixnity.client.verification.ActiveVerificationState.*
import net.folivo.trixnity.core.model.UserId
import net.folivo.trixnity.core.model.events.RelatesTo
import net.folivo.trixnity.core.model.events.m.key.verification.*
import net.folivo.trixnity.core.model.events.m.key.verification.VerificationCancelEventContent.Code
import net.folivo.trixnity.core.model.events.m.key.verification.VerificationCancelEventContent.Code.UnexpectedMessage
import net.folivo.trixnity.core.model.events.m.key.verification.VerificationCancelEventContent.Code.UnknownMethod
import net.folivo.trixnity.core.model.events.m.key.verification.VerificationStartEventContent.SasStartEventContent
import kotlin.js.JsName

private val log = KotlinLogging.logger {}

interface IActiveVerification {
    val theirUserId: UserId
    val timestamp: Long
    val relatesTo: RelatesTo.Reference?
    val transactionId: String?
    val state: StateFlow<ActiveVerificationState>

    fun theirDeviceId(): String?

    suspend fun cancel()
}

abstract class ActiveVerification(
    request: VerificationRequest,
    requestIsFromOurOwn: Boolean,
    protected val ownUserId: UserId,
    protected val ownDeviceId: String,
    override val theirUserId: UserId,
    theirInitialDeviceId: String?,
    override val timestamp: Long,
    protected val supportedMethods: Set<VerificationMethod>,
    override val relatesTo: RelatesTo.Reference?,
    override val transactionId: String?,
    protected val store: Store,
    private val keyTrustService: IKeyTrustService,
    protected val json: Json,
) : IActiveVerification {
    @JsName("_theirDeviceId")
    var theirDeviceId: String? = theirInitialDeviceId
        private set

    private val mutex = Mutex()

    protected val mutableState: MutableStateFlow<ActiveVerificationState> =
        MutableStateFlow(
            if (requestIsFromOurOwn) OwnRequest(request)
            else TheirRequest(
                request, ownDeviceId, supportedMethods, relatesTo, transactionId, ::sendVerificationStepAndHandleIt
            )
        )
    override val state = mutableState.asStateFlow()

    private val lifecycleStarted = MutableStateFlow(false)
    protected abstract suspend fun lifecycle()
    internal suspend fun startLifecycle(scope: CoroutineScope): Boolean {
        log.debug { "start lifecycle of verification ${transactionId ?: relatesTo}" }
        return if (!lifecycleAlreadyStarted()) {
            scope.launch {
                lifecycle()
                log.debug { "stop lifecycle of verification ${transactionId ?: relatesTo}" }
            }
            true
        } else false
    }

    private fun lifecycleAlreadyStarted() = lifecycleStarted.getAndUpdate { true }

    protected suspend fun handleIncomingVerificationStep(
        step: VerificationStep,
        sender: UserId,
        isOurOwn: Boolean
    ) {
        mutex.withLock { // we just want to be sure, that only one coroutine can access this simultaneously
            handleVerificationStep(step, sender, isOurOwn)
        }
    }

    private suspend fun handleVerificationStep(step: VerificationStep, sender: UserId, isOurOwn: Boolean) {
        try {
            log.debug { "handle verification step: $step from $sender" }
            if (sender != theirUserId && sender != ownUserId)
                cancel(Code.UserMismatch, "the user did not match the expected user, we want to verify")
            if (!(relatesTo != null && step.relatesTo == relatesTo || transactionId != null && step.transactionId == transactionId))
                cancel(Code.UnknownTransaction, "transaction is unknown")
            val currentState = state.value
            if (currentState is AcceptedByOtherDevice) {
                if (step is VerificationDoneEventContent) {
                    mutableState.value = Done
                }
                if (step is VerificationCancelEventContent) {
                    mutableState.value = Cancel(step, isOurOwn)
                }
            } else when (step) {
                is VerificationReadyEventContent -> {
                    if (currentState is OwnRequest || currentState is TheirRequest)
                        onReady(step)
                    else cancelUnexpectedMessage(currentState)
                }
                is VerificationStartEventContent -> {
                    if (currentState is Ready || currentState is Start)
                        onStart(step, sender, isOurOwn)
                    else cancelUnexpectedMessage(currentState)
                }
                is VerificationDoneEventContent -> {
                    if (currentState is Start || currentState is PartlyDone)
                        onDone(isOurOwn)
                    else cancelUnexpectedMessage(currentState)
                }
                is VerificationCancelEventContent -> {
                    onCancel(step, isOurOwn)
                }
                else -> when (currentState) {
                    is Start -> currentState.method.handleVerificationStep(step, isOurOwn)
                    else -> cancelUnexpectedMessage(currentState)
                }
            }
        } catch (error: Throwable) {
            cancel(Code.InternalError, "something went wrong: ${error.message}")
        }
    }

    private suspend fun cancelUnexpectedMessage(currentState: ActiveVerificationState) {
        cancel(UnexpectedMessage, "this verification is at step ${currentState::class.simpleName}")
    }

    private fun onReady(step: VerificationReadyEventContent) {
        if (theirDeviceId == null && step.fromDevice != ownDeviceId) theirDeviceId = step.fromDevice
        mutableState.value = Ready(
            ownDeviceId,
            step.methods.intersect(supportedMethods),
            relatesTo,
            transactionId,
            ::sendVerificationStepAndHandleIt
        )
    }

    private suspend fun onStart(step: VerificationStartEventContent, sender: UserId, isOurOwn: Boolean) {
        val senderDevice = step.fromDevice
        val currentState = state.value
        suspend fun setNewStartEvent() {
            log.debug { "set new start event $step from $sender ($senderDevice)" }
            val method = when (step) {
                is SasStartEventContent ->
                    ActiveSasVerificationMethod.create(
                        startEventContent = step,
                        weStartedVerification = isOurOwn,
                        ownUserId = ownUserId,
                        ownDeviceId = ownDeviceId,
                        theirUserId = theirUserId,
                        theirDeviceId = theirDeviceId
                            ?: throw IllegalArgumentException("their device id should never be null at this step"),
                        relatesTo = relatesTo,
                        transactionId = transactionId,
                        sendVerificationStep = ::sendVerificationStepAndHandleIt,
                        store = store,
                        keyTrustService = keyTrustService,
                        json = json,
                    )
            }
            if (method != null) // the method already called cancel
                mutableState.value = Start(method, sender, senderDevice)
        }
        if (currentState is Start) {
            val currentStartContent = currentState.method.startEventContent
            if (currentStartContent is SasStartEventContent) {
                val userIdComparison = currentState.senderUserId.full.compareTo(sender.full)
                when {
                    userIdComparison > 0 -> setNewStartEvent()
                    userIdComparison < 0 -> {// do nothing (we keep the current Start)
                    }
                    else -> {
                        val deviceIdComparison = currentState.senderDeviceId.compareTo(step.fromDevice)
                        when {
                            deviceIdComparison > 0 -> setNewStartEvent()
                            else -> {// do nothing (we keep the current Start)
                            }
                        }
                    }
                }
            } else cancel(UnknownMethod, "the users selected two different verification methods")
        } else setNewStartEvent()
    }

    private fun onDone(isOurOwn: Boolean) {
        val oldState = mutableState.value
        val newState =
            if (oldState is PartlyDone && (isOurOwn && !oldState.isOurOwn || !isOurOwn && oldState.isOurOwn)) Done
            else PartlyDone(isOurOwn)
        mutableState.value = newState
    }

    private suspend fun onCancel(step: VerificationCancelEventContent, isOurOwn: Boolean) {
        mutableState.value = Cancel(step, isOurOwn)
        when (val currentState = state.value) {
            is Start -> {
                currentState.method.handleVerificationStep(step, isOurOwn)
            }
            else -> {}
        }
    }

    protected abstract suspend fun sendVerificationStep(step: VerificationStep)

    private suspend fun sendVerificationStepAndHandleIt(step: VerificationStep) {
        log.trace { "send verification step and handle it: $step" }
        when (step) {
            is VerificationCancelEventContent -> {
                if (state.value !is Cancel)
                    try {
                        sendVerificationStep(step)
                    } catch (error: Throwable) {
                        log.warn(error) { "could not send cancel event: ${error.message}" }
                        // we just ignore when we could not send it, because it would time out on the other side anyway
                    }
                handleVerificationStep(step, ownUserId, true)
            }
            else -> try {
                sendVerificationStep(step)
                handleVerificationStep(step, ownUserId, true)
            } catch (error: Throwable) {
                log.debug { "could not send step $step because: ${error.message}" }
                handleVerificationStep(
                    VerificationCancelEventContent(
                        Code.InternalError,
                        "problem sending step",
                        relatesTo,
                        transactionId
                    ), ownUserId,
                    true
                )
            }
        }
    }

    protected suspend fun cancel(code: Code, reason: String) {
        sendVerificationStepAndHandleIt(VerificationCancelEventContent(code, reason, relatesTo, transactionId))
    }

<<<<<<< HEAD
    suspend fun cancel(message: String = "user cancelled verification") {
=======
    override suspend fun cancel() {
>>>>>>> ee8e7ce5
        log.debug { "user cancelled verification" }
        cancel(Code.User, message)
    }
}<|MERGE_RESOLUTION|>--- conflicted
+++ resolved
@@ -33,7 +33,7 @@
 
     fun theirDeviceId(): String?
 
-    suspend fun cancel()
+    suspend fun cancel(message: String = "user cancelled verification")
 }
 
 abstract class ActiveVerification(
@@ -252,11 +252,7 @@
         sendVerificationStepAndHandleIt(VerificationCancelEventContent(code, reason, relatesTo, transactionId))
     }
 
-<<<<<<< HEAD
-    suspend fun cancel(message: String = "user cancelled verification") {
-=======
-    override suspend fun cancel() {
->>>>>>> ee8e7ce5
+    override suspend fun cancel(message: String) {
         log.debug { "user cancelled verification" }
         cancel(Code.User, message)
     }
