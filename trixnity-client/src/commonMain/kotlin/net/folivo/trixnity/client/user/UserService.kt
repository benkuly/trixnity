--- conflicted
+++ resolved
@@ -15,12 +15,7 @@
 import net.folivo.trixnity.client.store.isTracked
 import net.folivo.trixnity.client.store.originalName
 import net.folivo.trixnity.clientserverapi.client.MatrixClientServerApiClient
-<<<<<<< HEAD
-import net.folivo.trixnity.clientserverapi.client.SyncApiClient.SyncState.RUNNING
-import net.folivo.trixnity.clientserverapi.model.sync.SyncResponse
-=======
 import net.folivo.trixnity.clientserverapi.client.SyncState
->>>>>>> a70c0b44
 import net.folivo.trixnity.core.model.RoomId
 import net.folivo.trixnity.core.model.UserId
 import net.folivo.trixnity.core.model.events.Event
@@ -161,7 +156,7 @@
         }
     }
 
-    private suspend fun reloadProfile(syncResponse: SyncResponse) {
+    private suspend fun reloadProfile() {
         if (reloadOwnProfile.value) {
             reloadOwnProfile.value = false
 
