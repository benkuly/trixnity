--- conflicted
+++ resolved
@@ -80,7 +80,16 @@
         fun removeGapBefore() = batchAfter?.let { GapAfter(it) }
         fun removeGapAfter() = batchBefore?.let { GapBefore(it) }
     }
-<<<<<<< HEAD
+
+    sealed interface TimelineEventContentError {
+        data object DecryptionTimeout : TimelineEventContentError, RuntimeException()
+        data object DecryptionAlgorithmNotSupported : TimelineEventContentError, RuntimeException()
+        data class DecryptionError(
+            val error: Throwable,
+        ) : TimelineEventContentError, RuntimeException(error)
+
+        data object NoContent : TimelineEventContentError, RuntimeException()
+    }
 }
 
 class TimelineEventResultSerializer(
@@ -99,16 +108,5 @@
         val jsonObject = decoder.decodeJsonElement().jsonObject
         val type = checkNotNull(jsonObject["type"]).jsonPrimitive.content
         contentDeserializers[type]
-=======
-
-    sealed interface TimelineEventContentError {
-        data object DecryptionTimeout : TimelineEventContentError, RuntimeException()
-        data object DecryptionAlgorithmNotSupported : TimelineEventContentError, RuntimeException()
-        data class DecryptionError(
-            val error: Throwable,
-        ) : TimelineEventContentError, RuntimeException(error)
-
-        data object NoContent : TimelineEventContentError, RuntimeException()
->>>>>>> 8b72f034
     }
 }