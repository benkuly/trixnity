--- conflicted
+++ resolved
@@ -340,34 +340,12 @@
         } else Result.failure(MasterKeyInvalidException("master public key $decryptedPublicKey did not match the advertised ${advertisedPublicKey?.value}"))
     }
 
-<<<<<<< HEAD
-    data class BootstrapCrossSigning(
-        val recoveryKey: String,
-        val result: Result<UIA<Unit>>,
-    )
-
     internal val bootstrapRunning = MutableStateFlow(false)
 
-    /**
-     * This allows you to bootstrap cross signing. Be aware, that this could override an existing cross signing setup of
-     * the account. Be aware, that this also creates a new key backup, which could replace an existing key backup.
-     */
-    suspend fun bootstrapCrossSigning(
-        recoveryKey: ByteArray = SecureRandom.nextBytes(32),
-        secretKeyEventContentGenerator: suspend () -> SecretKeyEventContent = {
-            val iv = SecureRandom.nextBytes(16)
-            AesHmacSha2Key(
-                iv = iv.encodeBase64(),
-                mac = createAesHmacSha2MacFromKey(recoveryKey, iv)
-            )
-        }
-    ): BootstrapCrossSigning {
-=======
     override suspend fun bootstrapCrossSigning(
         recoveryKey: ByteArray,
         secretKeyEventContentGenerator: suspend () -> SecretKeyEventContent
     ): IKeyService.BootstrapCrossSigning {
->>>>>>> a70c0b44
         log.debug { "bootstrap cross signing" }
         bootstrapRunning.value = true
 
