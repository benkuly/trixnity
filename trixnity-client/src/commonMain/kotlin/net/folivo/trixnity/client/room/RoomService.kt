package net.folivo.trixnity.client.room

import com.benasher44.uuid.uuid4
import kotlinx.coroutines.*
import kotlinx.coroutines.CoroutineStart.UNDISPATCHED
import kotlinx.coroutines.flow.*
import kotlinx.datetime.Clock
import kotlinx.datetime.Instant
import mu.KotlinLogging
import net.folivo.trixnity.client.*
import net.folivo.trixnity.client.crypto.DecryptionException
import net.folivo.trixnity.client.crypto.IOlmEventService
import net.folivo.trixnity.client.key.IKeyBackupService
import net.folivo.trixnity.client.media.IMediaService
import net.folivo.trixnity.client.room.message.MessageBuilder
import net.folivo.trixnity.client.room.outbox.DefaultOutboxMessageMediaUploaderMappings
import net.folivo.trixnity.client.room.outbox.OutboxMessageMediaUploaderMapping
import net.folivo.trixnity.client.store.*
import net.folivo.trixnity.client.store.TimelineEvent.Gap.*
import net.folivo.trixnity.client.user.IUserService
import net.folivo.trixnity.clientserverapi.client.AfterSyncResponseSubscriber
import net.folivo.trixnity.clientserverapi.client.MatrixClientServerApiClient
import net.folivo.trixnity.clientserverapi.client.SyncState
import net.folivo.trixnity.clientserverapi.client.SyncState.RUNNING
import net.folivo.trixnity.clientserverapi.model.rooms.GetEvents.Direction
import net.folivo.trixnity.clientserverapi.model.rooms.GetEvents.Direction.BACKWARDS
import net.folivo.trixnity.clientserverapi.model.rooms.GetEvents.Direction.FORWARD
import net.folivo.trixnity.clientserverapi.model.sync.Sync
import net.folivo.trixnity.core.model.EventId
import net.folivo.trixnity.core.model.RoomId
import net.folivo.trixnity.core.model.UserId
import net.folivo.trixnity.core.model.events.*
import net.folivo.trixnity.core.model.events.Event.*
import net.folivo.trixnity.core.model.events.UnsignedRoomEventData.UnsignedMessageEventData
import net.folivo.trixnity.core.model.events.UnsignedRoomEventData.UnsignedStateEventData
import net.folivo.trixnity.core.model.events.m.DirectEventContent
import net.folivo.trixnity.core.model.events.m.ReceiptEventContent
import net.folivo.trixnity.core.model.events.m.ReceiptEventContent.Receipt
import net.folivo.trixnity.core.model.events.m.room.*
import net.folivo.trixnity.core.model.events.m.room.EncryptedEventContent.MegolmEncryptedEventContent
import net.folivo.trixnity.core.model.events.m.room.Membership.*
import net.folivo.trixnity.core.model.keys.EncryptionAlgorithm.Megolm
import net.folivo.trixnity.core.subscribe
import net.folivo.trixnity.olm.OlmLibraryException
import kotlin.reflect.KClass
import kotlin.time.Duration
import kotlin.time.Duration.Companion.INFINITE
import kotlin.time.Duration.Companion.seconds

private val log = KotlinLogging.logger {}

interface IRoomService {
    suspend fun fetchMissingEvents(startEvent: TimelineEvent, limit: Long = 20): Result<Unit>

    suspend fun getTimelineEvent(
        eventId: EventId,
        roomId: RoomId,
        coroutineScope: CoroutineScope,
        decryptionTimeout: Duration = INFINITE
    ): StateFlow<TimelineEvent?>

    suspend fun getLastTimelineEvent(
        roomId: RoomId,
        coroutineScope: CoroutineScope,
        decryptionTimeout: Duration = INFINITE
    ): StateFlow<StateFlow<TimelineEvent?>?>

    suspend fun getPreviousTimelineEvent(
        event: TimelineEvent,
        coroutineScope: CoroutineScope,
        decryptionTimeout: Duration = INFINITE
    ): StateFlow<TimelineEvent?>?

    suspend fun getNextTimelineEvent(
        event: TimelineEvent,
        coroutineScope: CoroutineScope,
        decryptionTimeout: Duration = INFINITE
    ): StateFlow<TimelineEvent?>?

    /**
     * Returns a flow of timeline events wrapped in a flow, which emits, when there is a new timeline event
     * at the end of the timeline.
     *
     * To convert it to a list, [toFlowList] can be used or e.g. the events can be consumed manually.
     *
     * The manual approach needs proper understanding of how flows work. For example: if the client is offline
     * and there are 5 timeline events in store, but `take(10)` is used, then `toList()` will suspend.
     */
    suspend fun getTimelineEvents(
        startFrom: StateFlow<TimelineEvent?>,
        direction: Direction = BACKWARDS,
        scope: CoroutineScope,
        decryptionTimeout: Duration = INFINITE
    ): Flow<StateFlow<TimelineEvent?>>

    /**
     * Returns the last timeline events as flow.
     *
     * To convert it to a list, [toFlowList] can be used or e.g. the events can be consumed manually:
     * ```kotlin
     * launch {
     *   matrixClient.room.getLastTimelineEvents(roomId, this).collectLatest { timelineEventsFlow ->
     *     timelineEventsFlow?.take(10)?.toList()?.reversed()?.forEach { println(it) }
     *   }
     * }
     * ```
     * The manual approach needs proper understanding of how flows work. For example: if the client is offline
     * and there are 5 timeline events in store, but `take(10)` is used, then `toList()` will suspend.
     */
    suspend fun getLastTimelineEvents(roomId: RoomId, scope: CoroutineScope): Flow<Flow<StateFlow<TimelineEvent?>>?>

    /**
     * Returns all timeline events from the moment this method is called. This also triggers decryption for each timeline event.
     *
     * It is possible, that the matrix server does not send all timeline events.
     * These gaps in the timeline are not filled automatically. Gap filling is available in
     * [getTimelineEvents] and [getLastTimelineEvents].
     *
     * @param syncResponseBufferSize the size of the buffer for consuming the sync response. When set to 0, the sync will
     * be suspended until all events from the sync response are consumed. This could prevent decryption, because keys may
     * be received in a later sync response.
     */
    fun getTimelineEventsFromNowOn(
        decryptionTimeout: Duration = 30.seconds,
        syncResponseBufferSize: Int = 10,
    ): Flow<TimelineEvent>

    suspend fun getLastMessageEvent(
        roomId: RoomId,
        coroutineScope: CoroutineScope,
        decryptionTimeout: Duration = INFINITE
    ): StateFlow<StateFlow<TimelineEvent?>?>

    suspend fun sendMessage(roomId: RoomId, builder: suspend MessageBuilder.() -> Unit)

    suspend fun abortSendMessage(transactionId: String)

    suspend fun retrySendMessage(transactionId: String)
    fun getAll(): StateFlow<Map<RoomId, StateFlow<Room?>>>

    suspend fun getById(roomId: RoomId): StateFlow<Room?>

    suspend fun <C : RoomAccountDataEventContent> getAccountData(
        roomId: RoomId,
        eventContentClass: KClass<C>,
        key: String = "",
        scope: CoroutineScope
    ): StateFlow<C?>

    suspend fun <C : RoomAccountDataEventContent> getAccountData(
        roomId: RoomId,
        eventContentClass: KClass<C>,
        key: String = "",
    ): C?

    fun getOutbox(): StateFlow<List<RoomOutboxMessage<*>>>

    suspend fun <C : StateEventContent> getState(
        roomId: RoomId,
        stateKey: String = "",
        eventContentClass: KClass<C>,
        scope: CoroutineScope
    ): StateFlow<Event<C>?>

    suspend fun <C : StateEventContent> getState(
        roomId: RoomId,
        stateKey: String = "",
        eventContentClass: KClass<C>,
    ): Event<C>?
}

class RoomService(
    private val ownUserId: UserId,
    private val store: Store,
    private val api: MatrixClientServerApiClient,
    private val olmEvent: IOlmEventService,
    private val keyBackup: IKeyBackupService,
    private val user: IUserService,
    private val media: IMediaService,
    private val currentSyncState: StateFlow<SyncState>,
    private val setOwnMessagesAsFullyRead: Boolean = false,
    customOutboxMessageMediaUploaderMappings: Set<OutboxMessageMediaUploaderMapping<*>> = setOf(),
) : IRoomService {
    private val outboxMessageMediaUploaderMappings =
        DefaultOutboxMessageMediaUploaderMappings + customOutboxMessageMediaUploaderMappings

    internal suspend fun start(scope: CoroutineScope) {
        // we use UNDISPATCHED because we want to ensure, that collect is called immediately
        scope.launch(start = UNDISPATCHED) { processOutboxMessages(store.roomOutboxMessage.getAll()) }
        api.sync.subscribeSyncResponse(::handleSyncResponse)
        api.sync.subscribe(::setRoomAccountData)
        api.sync.subscribe(::setEncryptionAlgorithm)
        api.sync.subscribe(::setOwnMembership)
        api.sync.subscribe(::setDirectRooms)
        api.sync.subscribe(::redactTimelineEvent)
        api.sync.subscribe<StateEventContent> { store.roomState.update(it) }
        api.sync.subscribe(::setDirectEventContent)
        api.sync.subscribe(::setAvatarUrlForMemberUpdates)
        api.sync.subscribe(::setAvatarUrlForAvatarEvents)
        api.sync.subscribe(::setRoomDisplayNameFromNameEvent)
        api.sync.subscribe(::setRoomDisplayNameFromCanonicalAliasEvent)
        api.sync.subscribe(::setReadReceipts)
        api.sync.subscribeAfterSyncResponse { removeOldOutboxMessages() }
        api.sync.subscribeAfterSyncResponse { handleSetRoomDisplayNamesQueue() }
        api.sync.subscribeAfterSyncResponse { handleDirectEventContent() }
        api.sync.subscribeAfterSyncResponse { setDirectRoomsAfterSync() }
    }

    // TODO test
    internal suspend fun handleSyncResponse(syncResponse: Sync.Response) {
        syncResponse.room?.join?.entries?.forEach { room ->
            val roomId = room.key
            store.room.update(roomId) { it?.copy(membership = JOIN) ?: Room(roomId = roomId, membership = JOIN) }
            room.value.unreadNotifications?.notificationCount?.also { setUnreadMessageCount(roomId, it) }
            room.value.timeline?.also {
                addEventsToTimelineAtEnd(
                    roomId = roomId,
                    newEvents = it.events,
                    previousBatch = it.previousBatch,
                    hasGapBefore = it.limited ?: false
                )
                it.events?.lastOrNull()?.also { event -> setLastEventId(event) }
                it.events?.filterIsInstance<MessageEvent<*>>()?.lastOrNull()
                    ?.also { event -> setLastMessageEvent(event) }
                it.events?.forEach { event -> syncOutboxMessage(event) }
            }
            room.value.summary?.also { roomSummary ->
                setRoomDisplayNamesQueue.update { it + (roomId to roomSummary) }
            }
        }
        syncResponse.room?.leave?.entries?.forEach { room ->
            store.room.update(room.key) { it?.copy(membership = LEAVE) ?: Room(room.key, membership = LEAVE) }
            room.value.timeline?.also {
                addEventsToTimelineAtEnd(
                    roomId = room.key,
                    newEvents = it.events,
                    previousBatch = it.previousBatch,
                    hasGapBefore = it.limited ?: false
                )
                it.events?.lastOrNull()?.let { event -> setLastEventId(event) }
            }
        }
        syncResponse.room?.knock?.entries?.forEach { (room, _) ->
            store.room.update(room) { it?.copy(membership = KNOCK) ?: Room(room, membership = KNOCK) }
        }
        syncResponse.room?.invite?.entries?.forEach { (room, _) ->
            store.room.update(room) { it?.copy(membership = INVITE) ?: Room(room, membership = INVITE) }
        }
    }

    internal suspend fun setRoomAccountData(accountDataEvent: Event<RoomAccountDataEventContent>) {
        if (accountDataEvent is RoomAccountDataEvent) {
            store.roomAccountData.update(accountDataEvent)
        }
    }

    internal fun setRoomDisplayNameFromNameEvent(event: Event<NameEventContent>) {
        val roomId = event.getRoomId()
        if (roomId != null) setRoomDisplayNamesQueue.update {
            if (it.containsKey(roomId)) it else it + (roomId to null)
        }
    }

    internal fun setRoomDisplayNameFromCanonicalAliasEvent(event: Event<CanonicalAliasEventContent>) {
        val roomId = event.getRoomId()
        if (roomId != null) setRoomDisplayNamesQueue.update {
            if (it.containsKey(roomId)) it else it + (roomId to null)
        }
    }

    private val setRoomDisplayNamesQueue =
        MutableStateFlow(mapOf<RoomId, Sync.Response.Rooms.JoinedRoom.RoomSummary?>())

    internal suspend fun handleSetRoomDisplayNamesQueue() {
        setRoomDisplayNamesQueue.value.forEach { (roomId, roomSummary) ->
            setRoomDisplayName(roomId, roomSummary)
        }
        setRoomDisplayNamesQueue.value = mapOf()
    }

    internal suspend fun setRoomDisplayName(
        roomId: RoomId,
        roomSummary: Sync.Response.Rooms.JoinedRoom.RoomSummary?,
    ) {
        val oldRoomSummary = store.room.get(roomId).value?.name?.summary

        val mergedRoomSummary = Sync.Response.Rooms.JoinedRoom.RoomSummary(
            heroes = roomSummary?.heroes ?: oldRoomSummary?.heroes,
            joinedMemberCount = roomSummary?.joinedMemberCount ?: oldRoomSummary?.joinedMemberCount,
            invitedMemberCount = roomSummary?.invitedMemberCount ?: oldRoomSummary?.invitedMemberCount,
        )

        val nameFromNameEvent = store.roomState.getByStateKey<NameEventContent>(roomId)?.content?.name
        val nameFromAliasEvent =
            store.roomState.getByStateKey<CanonicalAliasEventContent>(roomId)?.content?.alias?.full

        val roomName = when {
            nameFromNameEvent.isNullOrEmpty().not() ->
                RoomDisplayName(explicitName = nameFromNameEvent, summary = mergedRoomSummary)
            nameFromAliasEvent.isNullOrEmpty().not() ->
                RoomDisplayName(explicitName = nameFromAliasEvent, summary = mergedRoomSummary)
            else -> {
                val heroes = mergedRoomSummary.heroes
                val joinedMemberCount =
                    mergedRoomSummary.joinedMemberCount ?: store.roomState.membersCount(roomId, JOIN)
                val invitedMemberCount =
                    mergedRoomSummary.invitedMemberCount ?: store.roomState.membersCount(roomId, INVITE)
                val us = 1

                log.debug { "calculate room display name of $roomId (heroes=$heroes, joinedMemberCount=$joinedMemberCount, invitedMemberCount=$invitedMemberCount)" }

                if (joinedMemberCount + invitedMemberCount <= 1) {
                    // the room contains us or nobody
                    when {
                        heroes.isNullOrEmpty() -> RoomDisplayName(isEmpty = true, summary = mergedRoomSummary)
                        else -> {
                            val isCompletelyEmpty = joinedMemberCount + invitedMemberCount <= 0
                            val leftMembersCount =
                                store.roomState.membersCount(roomId, LEAVE, BAN) - if (isCompletelyEmpty) us else 0
                            when {
                                leftMembersCount <= heroes.size ->
                                    RoomDisplayName(
                                        isEmpty = true,
                                        summary = mergedRoomSummary
                                    )
                                else -> {
                                    RoomDisplayName(
                                        isEmpty = true,
                                        otherUsersCount = leftMembersCount - heroes.size,
                                        summary = mergedRoomSummary
                                    )
                                }
                            }
                        }
                    }
                } else {
                    when {
                        //case ist not specified in the Spec, so this catches server misbehavior
                        heroes.isNullOrEmpty() ->
                            RoomDisplayName(
                                otherUsersCount = joinedMemberCount + invitedMemberCount - us,
                                summary = mergedRoomSummary
                            )
                        joinedMemberCount + invitedMemberCount - us <= heroes.size ->
                            RoomDisplayName(
                                summary = mergedRoomSummary
                            )
                        else ->
                            RoomDisplayName(
                                otherUsersCount = joinedMemberCount + invitedMemberCount - heroes.size - us,
                                summary = mergedRoomSummary
                            )
                    }
                }
            }
        }
        store.room.update(roomId) { oldRoom ->
            oldRoom?.copy(name = roomName)
                ?: Room(roomId = roomId, name = roomName)
        }
    }

    internal suspend fun setLastMessageEvent(event: MessageEvent<*>) {
        val eventTime = Instant.fromEpochMilliseconds(event.originTimestamp)
        store.room.update(event.roomId) { oldRoom ->
            oldRoom?.copy(lastMessageEventAt = eventTime, lastMessageEventId = event.id)
                ?: Room(roomId = event.roomId, lastMessageEventAt = eventTime, lastMessageEventId = event.id)
        }
    }

    internal suspend fun setLastEventId(event: Event<*>) {
        if (event is RoomEvent) {
            store.room.update(event.roomId) { oldRoom ->
                oldRoom?.copy(lastEventId = event.id)
                    ?: Room(roomId = event.roomId, lastEventId = event.id)
            }
        }
    }

    internal suspend fun setEncryptionAlgorithm(event: Event<EncryptionEventContent>) {
        if (event is StateEvent) {
            store.room.update(event.roomId) { oldRoom ->
                oldRoom?.copy(
                    encryptionAlgorithm = event.content.algorithm,
                    membersLoaded = false // enforce all keys are loaded
                ) ?: Room(
                    roomId = event.roomId,
                    encryptionAlgorithm = event.content.algorithm,
                )
            }
        }
    }

    internal suspend fun setOwnMembership(event: Event<MemberEventContent>) {
        val roomId = event.getRoomId()
        val stateKey = event.getStateKey()
        if (roomId != null && stateKey != null && stateKey == ownUserId.full) {
            store.room.update(roomId) { oldRoom ->
                oldRoom?.copy(
                    membership = event.content.membership
                ) ?: Room(
                    roomId = roomId,
                    membership = event.content.membership,
                )
            }
        }
    }

    private val setDirectRoomsEventContent = MutableStateFlow<DirectEventContent?>(null)

    internal suspend fun setDirectRooms(event: Event<MemberEventContent>) {
        val roomId = event.getRoomId()
        val stateKey = event.getStateKey()
        val sender = event.getSender()
        if (roomId != null && stateKey != null && sender != null) {
            val userWithMembershipChange = UserId(stateKey)
            val directUser =
                when {
                    ownUserId == sender -> userWithMembershipChange
                    ownUserId == userWithMembershipChange -> sender
                    sender == userWithMembershipChange -> sender
                    else -> return
                }

            if (directUser != ownUserId && event.content.isDirect == true) {
                log.debug { "mark room $roomId as direct room with $directUser" }
                val currentDirectRooms = setDirectRoomsEventContent.value
                    ?: store.globalAccountData.get<DirectEventContent>()?.content
                val existingDirectRoomsWithUser = currentDirectRooms?.mappings?.get(directUser) ?: setOf()
                val newDirectRooms =
                    currentDirectRooms?.copy(currentDirectRooms.mappings + (directUser to (existingDirectRoomsWithUser + roomId)))
                        ?: DirectEventContent(mapOf(directUser to setOf(roomId)))
                setDirectRoomsEventContent.value = newDirectRooms
            }
            if (event.content.membership == LEAVE || event.content.membership == BAN) {
                if (directUser != ownUserId) {
                    log.debug { "unmark room $roomId as direct room with $directUser" }
                    val currentDirectRooms = setDirectRoomsEventContent.value
                        ?: store.globalAccountData.get<DirectEventContent>()?.content
                    if (currentDirectRooms != null) {
                        val newDirectRooms = DirectEventContent(
                            (currentDirectRooms.mappings + (directUser to (currentDirectRooms.mappings[directUser].orEmpty() - roomId)))
                                .filterValues { it.isNullOrEmpty().not() }
                        )
                        setDirectRoomsEventContent.value = newDirectRooms
                    }
                } else {
                    log.debug { "remove room $roomId from direct rooms, because we left it" }
                    val currentDirectRooms = setDirectRoomsEventContent.value
                        ?: store.globalAccountData.get<DirectEventContent>()?.content
                    if (currentDirectRooms != null) {
                        val newDirectRooms = DirectEventContent(
                            currentDirectRooms.mappings.mapValues { it.value?.minus(roomId) }
                                .filterValues { it.isNullOrEmpty().not() }
                        )
                        setDirectRoomsEventContent.value = newDirectRooms
                    }
                }
            }
        }
    }

    internal suspend fun setDirectRoomsAfterSync() {
        val newDirectRooms = setDirectRoomsEventContent.value
        if (newDirectRooms != null && newDirectRooms != store.globalAccountData.get<DirectEventContent>()?.content)
            api.users.setAccountData(newDirectRooms, ownUserId)
        setDirectRoomsEventContent.value = null
    }

    // because DirectEventContent could be set before any rooms are in store
    private val directEventContent = MutableStateFlow<DirectEventContent?>(null)

    internal fun setDirectEventContent(directEvent: Event<DirectEventContent>) {
        directEventContent.value = directEvent.content
    }

    internal suspend fun handleDirectEventContent() {
        val content = directEventContent.value
        if (content != null) {
            setRoomIsDirect(content)
            setAvatarUrlForDirectRooms(content)
            directEventContent.value = null
        }
    }

    internal suspend fun setRoomIsDirect(directEventContent: DirectEventContent) {
        val allDirectRooms = directEventContent.mappings.entries.flatMap { (_, rooms) ->
            rooms ?: emptySet()
        }.toSet()
        allDirectRooms.forEach { room -> store.room.update(room) { oldRoom -> oldRoom?.copy(isDirect = true) } }

        val allRooms = store.room.getAll().value.keys
        allRooms.subtract(allDirectRooms)
            .forEach { room -> store.room.update(room) { oldRoom -> oldRoom?.copy(isDirect = false) } }
    }

    internal suspend fun setAvatarUrlForDirectRooms(directEventContent: DirectEventContent) {
        directEventContent.mappings.entries.forEach { (userId, rooms) ->
            rooms?.forEach { room ->
                if (store.roomState.getByStateKey<AvatarEventContent>(room)?.content?.url.isNullOrEmpty()) {
                    val avatarUrl = store.roomState.getByStateKey<MemberEventContent>(room, stateKey = userId.full)
                        ?.content?.avatarUrl
                    store.room.update(room) { oldRoom -> oldRoom?.copy(avatarUrl = avatarUrl?.ifEmpty { null }) }
                }
            }
        }
    }

    internal suspend fun setAvatarUrlForMemberUpdates(memberEvent: Event<MemberEventContent>) {
        memberEvent.getRoomId()?.let { roomId ->
            val room = store.room.get(roomId).value
            if (room?.isDirect == true && ownUserId != memberEvent.getSender()) {
                store.room.update(roomId) { oldRoom ->
                    oldRoom?.copy(avatarUrl = memberEvent.content.avatarUrl?.ifEmpty { null })
                }
            }
        }
    }

    internal suspend fun setAvatarUrlForAvatarEvents(avatarEvent: Event<AvatarEventContent>) {
        avatarEvent.getRoomId()?.let { roomId ->
            val avatarUrl = avatarEvent.content.url
            val room = store.room.get(roomId).value
            if (room?.isDirect?.not() == true || avatarUrl.isNotEmpty()) {
                store.room.update(roomId) { oldRoom -> oldRoom?.copy(avatarUrl = avatarUrl.ifEmpty { null }) }
            } else if (avatarUrl.isEmpty()) {
                store.globalAccountData.get<DirectEventContent>()?.content?.mappings?.let { mappings ->
                    mappings.entries.forEach { (userId, rooms) ->
                        rooms
                            ?.filter { room -> room == roomId }
                            ?.forEach { room ->
                                val newAvatarUrl =
                                    store.roomState.getByStateKey<MemberEventContent>(room, stateKey = userId.full)
                                        ?.content?.avatarUrl
                                store.room.update(room) { oldRoom ->
                                    oldRoom?.copy(avatarUrl = newAvatarUrl?.ifEmpty { null })
                                }
                            }
                    }
                }
            }
        }
    }

    internal suspend fun setUnreadMessageCount(roomId: RoomId, count: Long) {
        store.room.update(roomId) { oldRoom ->
            oldRoom?.copy(
                unreadMessageCount = count
            ) ?: Room(
                roomId = roomId,
                unreadMessageCount = count
            )
        }
    }

    internal suspend fun setReadReceipts(receiptEvent: Event<ReceiptEventContent>) {
        receiptEvent.getRoomId()?.let { roomId ->
            receiptEvent.content.events.forEach { (eventId, receipts) ->
                receipts
                    .filterIsInstance<Receipt.ReadReceipt>()
                    .forEach { receipt ->
                        receipt.read.keys.forEach { userId ->
                            store.roomUser.update(userId, roomId) { oldRoomUser ->
                                oldRoomUser?.copy(lastReadMessage = eventId)
                            }
                        }
                    }
            }
        }
    }


    internal suspend fun redactTimelineEvent(redactionEvent: Event<RedactionEventContent>) {
        if (redactionEvent is MessageEvent) {
            val roomId = redactionEvent.roomId
            log.debug { "redact event with id ${redactionEvent.content.redacts} in room $roomId" }
            store.roomTimeline.update(redactionEvent.content.redacts, roomId) { oldTimelineEvent ->
                if (oldTimelineEvent != null) {
                    when (val oldEvent = oldTimelineEvent.event) {
                        is MessageEvent -> {
                            val eventType =
                                api.eventContentSerializerMappings.message
                                    .find { it.kClass.isInstance(oldEvent.content) }?.type
                                    ?: "UNKNOWN"
                            oldTimelineEvent.copy(
                                event = MessageEvent(
                                    RedactedMessageEventContent(eventType),
                                    oldEvent.id,
                                    oldEvent.sender,
                                    oldEvent.roomId,
                                    oldEvent.originTimestamp,
                                    UnsignedMessageEventData(
                                        redactedBecause = redactionEvent
                                    )
                                ),
                                content = null,
                            )
                        }
                        is StateEvent -> {
                            val eventType =
                                api.eventContentSerializerMappings.state
                                    .find { it.kClass.isInstance(oldEvent.content) }?.type
                                    ?: "UNKNOWN"
                            oldTimelineEvent.copy(
                                event = StateEvent(
                                    RedactedStateEventContent(eventType),
                                    oldEvent.id,
                                    oldEvent.sender,
                                    oldEvent.roomId,
                                    oldEvent.originTimestamp,
                                    UnsignedStateEventData(
                                        redactedBecause = redactionEvent
                                    ),
                                    oldEvent.stateKey,
                                ),
                                content = null,
                            )
                        }
                    }
                } else null
            }
        }
    }

    // You may think: wtf are you doing here? This prevents loops, when the server has the wonderful idea to send you
    // the same event in two different or in the same sync response(s). And this is actually happen 🤯.
    private suspend fun List<RoomEvent<*>>.filterDuplicateEvents() =
        this.distinctBy { it.id }.filter { store.roomTimeline.get(it.id, it.roomId) == null }

    internal suspend fun addEventsToTimelineAtEnd(
        roomId: RoomId,
        newEvents: List<RoomEvent<*>>?,
        previousBatch: String?,
        hasGapBefore: Boolean
    ) = store.transaction {
        val events = newEvents?.filterDuplicateEvents()
        if (!events.isNullOrEmpty()) {
            log.debug { "add events to timeline at end of $roomId" }
            val room = store.room.get(roomId).value
            requireNotNull(room) { "cannot update timeline of a room, that we don't know yet ($roomId)" }
            val previousEventId =
                room.lastEventId?.also {
                    store.roomTimeline.update(it, roomId, withTransaction = false) { oldEvent ->
                        val nextEventIdForPreviousEvent = events[0].id
                        if (hasGapBefore)
                            oldEvent?.copy(nextEventId = nextEventIdForPreviousEvent)
                        else {
                            val gap = oldEvent?.gap
                            oldEvent?.copy(
                                nextEventId = nextEventIdForPreviousEvent,
                                gap = if (gap is GapBoth) GapBefore(gap.batch) else null
                            )
                        }
                    }
                }
            val timelineEvents = events.mapIndexed { index, event ->
                when (index) {
                    events.lastIndex -> {
                        requireNotNull(previousBatch)
                        TimelineEvent(
                            event = event,
                            roomId = roomId,
                            eventId = event.id,
                            previousEventId = if (index == 0) previousEventId
                            else events.getOrNull(index - 1)?.id,
                            nextEventId = null,
                            gap = if (index == 0 && hasGapBefore)
                                GapBoth(previousBatch)
                            else GapAfter(previousBatch),
                        )
                    }
                    0 -> {
                        TimelineEvent(
                            event = event,
                            roomId = roomId,
                            eventId = event.id,
                            previousEventId = previousEventId,
                            nextEventId = events.getOrNull(1)?.id,
                            gap = if (hasGapBefore && previousBatch != null)
                                GapBefore(previousBatch)
                            else null
                        )
                    }
                    else -> {
                        TimelineEvent(
                            event = event,
                            roomId = roomId,
                            eventId = event.id,
                            previousEventId = events.getOrNull(index - 1)?.id,
                            nextEventId = events.getOrNull(index + 1)?.id,
                            gap = null
                        )
                    }
                }
            }
            val replaceOwnMessagesWithOutboxContent = timelineEvents.map {
                if (it.event.isEncrypted) {
                    it.event.unsigned?.transactionId?.let { transactionId ->
                        store.roomOutboxMessage.get(transactionId)?.let { roomOutboxMessage ->
                            it.copy(content = Result.success(roomOutboxMessage.content))
                        }
                    } ?: it
                } else it
            }
            store.roomTimeline.addAll(replaceOwnMessagesWithOutboxContent, withTransaction = false)
        }
    }

    override suspend fun fetchMissingEvents(startEvent: TimelineEvent, limit: Long): Result<Unit> = kotlin.runCatching {
        store.transaction {
            val startGap = startEvent.gap
            if (startGap != null) {
                val roomId = startEvent.roomId
                if (startGap is GapBefore || startGap is GapBoth) {
                    log.debug { "fetch missing events before ${startEvent.eventId}" }

                    val previousEvent = store.roomTimeline.getPrevious(startEvent, withTransaction = false)
                    val destinationBatch = previousEvent?.gap?.batch
                    val response = api.rooms.getEvents(
                        roomId = roomId,
                        from = startGap.batch,
                        to = destinationBatch,
                        dir = BACKWARDS,
                        limit = limit,
                        filter = """{"lazy_load_members":true}"""
                    ).getOrThrow()
                    val chunk = response.chunk?.filterDuplicateEvents()
                    val end = response.end
                    if (!chunk.isNullOrEmpty()) {
                        log.debug { "add events to timeline of $roomId before ${startEvent.eventId}" }
                        val previousEventIndex =
                            previousEvent?.let { chunk.indexOfFirst { event -> event.id == it.eventId } } ?: -1
                        val events = if (previousEventIndex < 0) chunk else chunk.take(previousEventIndex)
                        val filledGap = previousEventIndex >= 0 || end == destinationBatch
                        val timelineEvents = events.mapIndexed { index, event ->
                            val timelineEvent = when (index) {
                                events.lastIndex -> {
                                    TimelineEvent(
                                        event = event,
                                        roomId = roomId,
                                        eventId = event.id,
                                        previousEventId = previousEvent?.eventId,
                                        nextEventId = if (index == 0) startEvent.eventId
                                        else events.getOrNull(index - 1)?.id,
                                        gap = if (filledGap) null else end?.let { GapBefore(it) }
                                    )
                                }
                                0 -> {
                                    TimelineEvent(
                                        event = event,
                                        roomId = roomId,
                                        eventId = event.id,
                                        previousEventId = events.getOrNull(1)?.id,
                                        nextEventId = startEvent.eventId,
                                        gap = null
                                    )
                                }
                                else -> {
                                    TimelineEvent(
                                        event = event,
                                        roomId = roomId,
                                        eventId = event.id,
                                        previousEventId = events.getOrNull(index + 1)?.id,
                                        nextEventId = events.getOrNull(index - 1)?.id,
                                        gap = null
                                    )
                                }
                            }
                            if (index == 0)
                                store.roomTimeline.update(
                                    startEvent.eventId,
                                    roomId,
                                    withTransaction = false
                                ) { oldStartEvent ->
                                    val oldGap = oldStartEvent?.gap
                                    oldStartEvent?.copy(
                                        previousEventId = event.id,
                                        gap = when (oldGap) {
                                            is GapAfter -> oldGap
                                            is GapBoth -> GapAfter(oldGap.batch)
                                            else -> null
                                        }
                                    )
                                }
                            if (index == events.lastIndex && previousEvent != null)
                                store.roomTimeline.update(
                                    previousEvent.eventId,
                                    roomId,
                                    withTransaction = false
                                ) { oldPreviousEvent ->
                                    val oldGap = oldPreviousEvent?.gap
                                    oldPreviousEvent?.copy(
                                        nextEventId = event.id,
                                        gap = when {
                                            filledGap && oldGap is GapBoth ->
                                                GapBefore(oldGap.batch)
                                            oldGap is GapBoth -> oldGap
                                            else -> null
                                        },
                                    )
                                }
                            timelineEvent
                        }
                        store.roomTimeline.addAll(timelineEvents, withTransaction = false)
                    } else if (end == null || end == response.start) {
                        log.debug { "reached the start of visible timeline of $roomId" }
                        store.roomTimeline.update(
                            startEvent.eventId,
                            roomId,
                            withTransaction = false
                        ) { oldStartEvent ->
                            val oldGap = oldStartEvent?.gap
                            oldStartEvent?.copy(
                                gap = when (oldGap) {
                                    is GapAfter -> oldGap
                                    is GapBoth -> GapAfter(oldGap.batch)
                                    else -> null
                                }
                            )
                        }
                    }
                }
                val nextEvent = store.roomTimeline.getNext(startEvent, withTransaction = false)
                if (nextEvent != null && (startGap is GapAfter || startGap is GapBoth)) {
                    log.debug { "fetch missing events after ${startEvent.eventId}" }

                    val destinationBatch = nextEvent.gap?.batch

                    val response = api.rooms.getEvents(
                        roomId = roomId,
                        from = startGap.batch,
                        to = destinationBatch,
                        dir = FORWARD,
                        limit = limit,
                        filter = """{"lazy_load_members":true}"""
                    )
                    val chunk = response.getOrThrow().chunk?.filterDuplicateEvents()
                    if (!chunk.isNullOrEmpty()) {
                        log.debug { "add events to timeline of $roomId before ${startEvent.eventId}" }
                        val nextEventIndex = chunk.indexOfFirst { it.id == nextEvent.eventId }
                        val events = if (nextEventIndex < 0) chunk else chunk.take(nextEventIndex)
                        val filledGap = nextEventIndex >= 0 || response.getOrThrow().end == destinationBatch
                        val timelineEvents = events.mapIndexed { index, event ->
                            val timelineEvent = when (index) {
                                events.lastIndex -> {
                                    TimelineEvent(
                                        event = event,
                                        roomId = roomId,
                                        eventId = event.id,
                                        previousEventId = if (index == 0) startEvent.eventId
                                        else events.getOrNull(index - 1)?.id,
                                        nextEventId = nextEvent.eventId,
                                        gap = if (filledGap) null else response.getOrThrow().end?.let { GapAfter(it) },
                                    )
                                }
                                0 -> {
                                    TimelineEvent(
                                        event = event,
                                        roomId = roomId,
                                        eventId = event.id,
                                        previousEventId = startEvent.eventId,
                                        nextEventId = events.getOrNull(1)?.id,
                                        gap = null
                                    )
                                }
                                else -> {
                                    TimelineEvent(
                                        event = event,
                                        roomId = roomId,
                                        eventId = event.id,
                                        previousEventId = events.getOrNull(index - 1)?.id,
                                        nextEventId = events.getOrNull(index + 1)?.id,
                                        gap = null
                                    )
                                }
                            }
                            if (index == 0)
                                store.roomTimeline.update(
                                    startEvent.eventId,
                                    roomId,
                                    withTransaction = false
                                ) { oldStartEvent ->
                                    val oldGap = oldStartEvent?.gap
                                    oldStartEvent?.copy(
                                        nextEventId = event.id,
                                        gap = when (oldGap) {
                                            is GapBefore -> oldGap
                                            is GapBoth -> GapBefore(oldGap.batch)
                                            else -> null
                                        }
                                    )
                                }
                            if (index == events.lastIndex)
                                store.roomTimeline.update(
                                    nextEvent.eventId,
                                    roomId,
                                    withTransaction = false
                                ) { oldNextEvent ->
                                    val oldGap = oldNextEvent?.gap
                                    oldNextEvent?.copy(
                                        previousEventId = event.id,
                                        gap = when {
                                            filledGap && oldGap is GapBoth ->
                                                GapAfter(oldGap.batch)
                                            oldGap is GapBoth -> oldGap
                                            else -> null
                                        }
                                    )
                                }
                            timelineEvent
                        }
                        store.roomTimeline.addAll(timelineEvents, withTransaction = false)
                    }
                }
            }
        }
    }

    private fun TimelineEvent.canBeDecrypted(): Boolean =
        this.event is MessageEvent
                && this.event.isEncrypted
                && this.content == null

    override suspend fun getTimelineEvent(
        eventId: EventId,
        roomId: RoomId,
        coroutineScope: CoroutineScope,
        decryptionTimeout: Duration
    ): StateFlow<TimelineEvent?> {
<<<<<<< HEAD
        return store.roomTimeline.get(eventId, roomId, coroutineScope).also {
            val timelineEvent = it.value
            if (timelineEvent == null) log.warn { "cannot find TimelineEvent in store; decryption will not trigger!" }
=======
        return store.roomTimeline.get(eventId, roomId, coroutineScope).also { timelineEventFlow ->
            val timelineEvent = timelineEventFlow.value
>>>>>>> a70c0b44
            val content = timelineEvent?.event?.content
            if (timelineEvent?.canBeDecrypted() == true && content is MegolmEncryptedEventContent) {
                coroutineScope.launch {
                    withTimeoutOrNull(decryptionTimeout) {
                        val session =
                            store.olm.getInboundMegolmSession(content.senderKey, content.sessionId, roomId, this@launch)
                        val firstKnownIndex = session.value?.firstKnownIndex
                        if (session.value == null) {
                            keyBackup.loadMegolmSession(roomId, content.sessionId, content.senderKey)
                            log.debug { "start to wait for inbound megolm session to decrypt $eventId in $roomId" }
                            store.olm.waitForInboundMegolmSession(
                                roomId, content.sessionId, content.senderKey, this@launch
                            )
                        }
                        log.trace { "try to decrypt event $eventId in $roomId" }
                        @Suppress("UNCHECKED_CAST")
                        val encryptedEvent = timelineEvent.event as MessageEvent<MegolmEncryptedEventContent>

                        val decryptEventAttempt = encryptedEvent.decryptCatching()
                        val exception = decryptEventAttempt.exceptionOrNull()
                        val decryptedEvent =
                            if (exception is OlmLibraryException && exception.message?.contains("UNKNOWN_MESSAGE_INDEX") == true
                                || exception is DecryptionException.SessionException && exception.cause.message?.contains(
                                    "UNKNOWN_MESSAGE_INDEX"
                                ) == true
                            ) {
                                keyBackup.loadMegolmSession(roomId, content.sessionId, content.senderKey)
                                log.debug { "unknwon message index, so we start to wait for inbound megolm session to decrypt $eventId in $roomId again" }
                                store.olm.waitForInboundMegolmSession(
                                    roomId,
                                    content.sessionId,
                                    content.senderKey,
                                    this@launch,
                                    firstKnownIndexLessThen = firstKnownIndex
                                )
                                encryptedEvent.decryptCatching()
                            } else decryptEventAttempt
                        store.roomTimeline.update(eventId, roomId, persistIntoRepository = false) { oldEvent ->
                            // we check here again, because an event could be redacted at the same time
                            if (oldEvent?.canBeDecrypted() == true) timelineEvent.copy(content = decryptedEvent.map { it.content })
                            else oldEvent
                        }
                    }
                }
            }
        }
    }

    private suspend fun MessageEvent<MegolmEncryptedEventContent>.decryptCatching(): Result<DecryptedMegolmEvent<*>> {
        return try {
            Result.success(olmEvent.decryptMegolm(this))
        } catch (ex: Exception) {
            if (ex is CancellationException) throw ex
            else Result.failure(ex)
        }
    }

    @OptIn(ExperimentalCoroutinesApi::class)
    override suspend fun getLastTimelineEvent(
        roomId: RoomId,
        coroutineScope: CoroutineScope,
        decryptionTimeout: Duration
    ): StateFlow<StateFlow<TimelineEvent?>?> {
        return store.room.get(roomId).transformLatest { room ->
            coroutineScope {
                if (room?.lastEventId != null) emit(getTimelineEvent(room.lastEventId, roomId, this, decryptionTimeout))
                else emit(null)
            }
        }.stateIn(coroutineScope)
    }

    override suspend fun getPreviousTimelineEvent(
        event: TimelineEvent,
        coroutineScope: CoroutineScope,
        decryptionTimeout: Duration
    ): StateFlow<TimelineEvent?>? {
        return event.previousEventId?.let { getTimelineEvent(it, event.roomId, coroutineScope, decryptionTimeout) }
    }

    override suspend fun getNextTimelineEvent(
        event: TimelineEvent,
        coroutineScope: CoroutineScope,
        decryptionTimeout: Duration
    ): StateFlow<TimelineEvent?>? {
        return event.nextEventId?.let { getTimelineEvent(it, event.roomId, coroutineScope, decryptionTimeout) }
    }

    override suspend fun getTimelineEvents(
        startFrom: StateFlow<TimelineEvent?>,
        direction: Direction,
        scope: CoroutineScope,
        decryptionTimeout: Duration
    ): Flow<StateFlow<TimelineEvent?>> =
        flow {
            var currentTimelineEventFlow: StateFlow<TimelineEvent?> = startFrom
            emit(currentTimelineEventFlow)
            do {
                currentTimelineEventFlow = currentTimelineEventFlow
                    .filterNotNull()
                    .map { currentTimelineEvent ->
                        if (currentTimelineEvent.gap is GapBoth
                            || direction == FORWARD && currentTimelineEvent.gap is GapAfter
                            || direction == BACKWARDS && currentTimelineEvent.gap is GapBefore
                        ) currentSyncState.retryWhenSyncIs(
                            RUNNING,
                            onError = { log.error(it) { "could not fetch missing events" } },
                            scope = scope
                        ) {
                            fetchMissingEvents(currentTimelineEvent).getOrThrow()
                        }
                        when (direction) {
                            BACKWARDS -> getPreviousTimelineEvent(currentTimelineEvent, scope, decryptionTimeout)
                            FORWARD -> getNextTimelineEvent(currentTimelineEvent, scope, decryptionTimeout)
                        }
                    }
                    .filterNotNull()
                    .first()
                emit(currentTimelineEventFlow)
            } while (direction != BACKWARDS || currentTimelineEventFlow.value?.isFirst == false)
        }

    @OptIn(ExperimentalCoroutinesApi::class)
    override suspend fun getLastTimelineEvents(
        roomId: RoomId,
        scope: CoroutineScope
    ): Flow<Flow<StateFlow<TimelineEvent?>>?> =
        getLastTimelineEvent(roomId, scope)
            .mapLatest { currentTimelineEventFlow ->
                currentTimelineEventFlow?.let {
                    coroutineScope {
                        getTimelineEvents(it, scope = this)
                    }
                }
            }

    @OptIn(ExperimentalCoroutinesApi::class)
    override fun getTimelineEventsFromNowOn(
        decryptionTimeout: Duration,
        syncResponseBufferSize: Int,
    ): Flow<TimelineEvent> =
        channelFlow {
            val syncResponseChannel = MutableSharedFlow<Sync.Response>(0, syncResponseBufferSize)
            val subscriber: AfterSyncResponseSubscriber = { syncResponseChannel.emit(it) }
            invokeOnClose { api.sync.unsubscribeAfterSyncResponse(subscriber) }
            api.sync.subscribeAfterSyncResponse(subscriber)
            syncResponseChannel
                .collect { syncResponse ->
                    val timelineEvents =
                        syncResponse.room?.join?.values?.flatMap { it.timeline?.events.orEmpty() }.orEmpty() +
                                syncResponse.room?.leave?.values?.flatMap { it.timeline?.events.orEmpty() }.orEmpty()
                    timelineEvents.map {
                        async {
                            getTimelineEvent(it.id, it.roomId, this, decryptionTimeout)
                        }
                    }.awaitAll()
                        .mapNotNull { it.value }
                        .forEach { send(it) }
                }
        }

    @OptIn(ExperimentalCoroutinesApi::class)
    override suspend fun getLastMessageEvent(
        roomId: RoomId,
        coroutineScope: CoroutineScope,
        decryptionTimeout: Duration
    ): StateFlow<StateFlow<TimelineEvent?>?> {
        return store.room.get(roomId).transformLatest { room ->
            coroutineScope {
                if (room?.lastMessageEventId != null)
                    emit(getTimelineEvent(room.lastMessageEventId, roomId, this, decryptionTimeout))
                else emit(null)
            }
        }.stateIn(coroutineScope)
    }

    override suspend fun sendMessage(roomId: RoomId, builder: suspend MessageBuilder.() -> Unit) {
        val isEncryptedRoom = store.room.get(roomId).value?.encryptionAlgorithm == Megolm
        val content = MessageBuilder(isEncryptedRoom, media).build(builder)
        requireNotNull(content)
        val transactionId = uuid4().toString()
        store.roomOutboxMessage.update(transactionId) {
            RoomOutboxMessage(
                transactionId = transactionId,
                roomId = roomId,
                content = content,
                sentAt = null,
                mediaUploadProgress = MutableStateFlow(null)
            )
        }
    }

    override suspend fun abortSendMessage(transactionId: String) {
        store.roomOutboxMessage.update(transactionId) { null }
    }

    override suspend fun retrySendMessage(transactionId: String) {
        store.roomOutboxMessage.update(transactionId) { it?.copy(retryCount = 0) }
    }

    internal suspend fun syncOutboxMessage(event: Event<*>) {
        if (event is MessageEvent)
            if (event.sender == ownUserId) {
                event.unsigned?.transactionId?.also {
                    store.roomOutboxMessage.update(it) { null }
                }
            }
    }

    // we do this at the end of the sync, because it may be possible, that we missed events due to a gap
    internal suspend fun removeOldOutboxMessages() {
        val outboxMessages = store.roomOutboxMessage.getAll().value
        outboxMessages.forEach {
            val deleteBeforeTimestamp = Clock.System.now() - 10.seconds
            if (it.sentAt != null && it.sentAt < deleteBeforeTimestamp) {
                log.warn { "remove outbox message with transaction ${it.transactionId} (sent ${it.sentAt}), because it should be already synced" }
                store.roomOutboxMessage.update(it.transactionId) { null }
            }
        }
    }

    internal suspend fun processOutboxMessages(outboxMessages: Flow<List<RoomOutboxMessage<*>>>) = coroutineScope {
        currentSyncState.retryInfiniteWhenSyncIs(
            RUNNING,
            onError = { log.warn(it) { "failed sending outbox messages" } },
            onCancel = { log.info { "stop sending outbox messages, because job was cancelled" } },
            scope = this
        ) {
            log.info { "start sending outbox messages" }
            outboxMessages.scan(listOf<RoomOutboxMessage<*>>()) { old, new ->
                // the flow from store.roomOutboxMessage.getAll() needs some time to get updated, when one entry is updated
                // therefore we compare the lists and if they did not change, we do nothing (distinctUntilChanged)
                if (old.map { it.transactionId }.toSet() != new.map { it.transactionId }.toSet()) new
                else old
            }.distinctUntilChanged().collect { outboxMessagesList ->
                outboxMessagesList
                    .filter { it.sentAt == null && !it.reachedMaxRetryCount }
                    .forEach { outboxMessage ->
                        store.roomOutboxMessage.update(outboxMessage.transactionId) { it?.copy(retryCount = it.retryCount + 1) }
                        val roomId = outboxMessage.roomId
                        val content = outboxMessage.content
                            .let { content ->
                                val uploader =
                                    outboxMessageMediaUploaderMappings.find { it.kClass.isInstance(content) }?.uploader
                                        ?: throw IllegalArgumentException(
                                            "EventContent class ${content::class.simpleName}} is not supported by any media uploader."
                                        )
                                val uploadedContent = uploader(content) { cacheUri ->
                                    media.uploadMedia(cacheUri, outboxMessage.mediaUploadProgress).getOrThrow()
                                }
                                possiblyEncryptEvent(uploadedContent, roomId, store, olmEvent, user)
                            }
                        log.trace { "send to $roomId : $content" }
                        val eventId =
                            api.rooms.sendMessageEvent(roomId, content, outboxMessage.transactionId).getOrThrow()
                        if (setOwnMessagesAsFullyRead) {
                            api.rooms.setReadMarkers(roomId, eventId).getOrThrow()
                        }
                        store.roomOutboxMessage.update(outboxMessage.transactionId) { it?.copy(sentAt = Clock.System.now()) }
                        log.debug { "sent message with transactionId '${outboxMessage.transactionId}' and content $content" }
                    }
            }
        }
    }

    override fun getAll(): StateFlow<Map<RoomId, StateFlow<Room?>>> = store.room.getAll()

    override suspend fun getById(roomId: RoomId): StateFlow<Room?> {
        return store.room.get(roomId)
    }

    override suspend fun <C : RoomAccountDataEventContent> getAccountData(
        roomId: RoomId,
        eventContentClass: KClass<C>,
        key: String,
        scope: CoroutineScope
    ): StateFlow<C?> {
        return store.roomAccountData.get(roomId, eventContentClass, key, scope)
            .map { it?.content }
            .stateIn(scope)
    }

    override suspend fun <C : RoomAccountDataEventContent> getAccountData(
        roomId: RoomId,
        eventContentClass: KClass<C>,
        key: String,
    ): C? {
        return store.roomAccountData.get(roomId, eventContentClass, key)?.content
    }

    override fun getOutbox(): StateFlow<List<RoomOutboxMessage<*>>> = store.roomOutboxMessage.getAll()

    override suspend fun <C : StateEventContent> getState(
        roomId: RoomId,
        stateKey: String,
        eventContentClass: KClass<C>,
        scope: CoroutineScope
    ): StateFlow<Event<C>?> {
        return store.roomState.getByStateKey(roomId, stateKey, eventContentClass, scope)
    }

    override suspend fun <C : StateEventContent> getState(
        roomId: RoomId,
        stateKey: String,
        eventContentClass: KClass<C>,
    ): Event<C>? {
        return store.roomState.getByStateKey(roomId, stateKey, eventContentClass)
    }
}<|MERGE_RESOLUTION|>--- conflicted
+++ resolved
@@ -927,14 +927,9 @@
         coroutineScope: CoroutineScope,
         decryptionTimeout: Duration
     ): StateFlow<TimelineEvent?> {
-<<<<<<< HEAD
-        return store.roomTimeline.get(eventId, roomId, coroutineScope).also {
-            val timelineEvent = it.value
-            if (timelineEvent == null) log.warn { "cannot find TimelineEvent in store; decryption will not trigger!" }
-=======
         return store.roomTimeline.get(eventId, roomId, coroutineScope).also { timelineEventFlow ->
             val timelineEvent = timelineEventFlow.value
->>>>>>> a70c0b44
+            if (timelineEvent == null) log.warn { "cannot find TimelineEvent in store; decryption will not trigger!" }
             val content = timelineEvent?.event?.content
             if (timelineEvent?.canBeDecrypted() == true && content is MegolmEncryptedEventContent) {
                 coroutineScope.launch {
