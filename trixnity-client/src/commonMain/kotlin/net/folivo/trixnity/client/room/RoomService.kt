--- conflicted
+++ resolved
@@ -614,14 +614,8 @@
         roomId: RoomId,
         keepMediaInCache: Boolean,
         builder: suspend MessageBuilder.() -> Unit
-<<<<<<< HEAD
-    ) {
+    ): String {
         val content = MessageBuilder(roomId, this, mediaService).build(builder)
-=======
-    ): String {
-        val isEncryptedRoom = roomStore.get(roomId).first()?.encryptionAlgorithm == Megolm
-        val content = MessageBuilder(isEncryptedRoom, mediaService).build(builder)
->>>>>>> 3c09be65
         requireNotNull(content)
         val transactionId = uuid4().toString()
         roomOutboxMessageStore.update(transactionId) {
