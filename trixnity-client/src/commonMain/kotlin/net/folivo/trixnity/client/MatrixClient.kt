package net.folivo.trixnity.client

import io.github.oshai.kotlinlogging.KotlinLogging
import io.ktor.http.*
import kotlinx.coroutines.*
import kotlinx.coroutines.flow.*
import kotlinx.coroutines.flow.SharingStarted.Companion.Eagerly
import kotlinx.serialization.json.Json
import net.folivo.trixnity.client.MatrixClient.*
import net.folivo.trixnity.client.MatrixClient.LoginState.*
import net.folivo.trixnity.client.MatrixClientConfiguration.DeleteRooms
import net.folivo.trixnity.client.media.MediaStore
import net.folivo.trixnity.client.store.*
import net.folivo.trixnity.clientserverapi.client.*
import net.folivo.trixnity.clientserverapi.model.authentication.IdentifierType
import net.folivo.trixnity.clientserverapi.model.authentication.LoginType
import net.folivo.trixnity.clientserverapi.model.authentication.OAuth2ServerMetadata
import net.folivo.trixnity.clientserverapi.model.users.Filters
import net.folivo.trixnity.core.ClientEventEmitter
import net.folivo.trixnity.core.EventHandler
import net.folivo.trixnity.core.UserInfo
import net.folivo.trixnity.core.model.UserId
import net.folivo.trixnity.core.model.events.m.Presence
import net.folivo.trixnity.core.model.keys.Key
import net.folivo.trixnity.core.serialization.events.EventContentSerializerMappings
import net.folivo.trixnity.core.subscribeAsFlow
import net.folivo.trixnity.crypto.driver.CryptoDriver
import net.folivo.trixnity.crypto.driver.useAll
import net.folivo.trixnity.crypto.of
import net.folivo.trixnity.crypto.sign.SignService
import net.folivo.trixnity.utils.retry
import org.koin.core.Koin
import org.koin.core.KoinApplication
import org.koin.core.module.Module
import org.koin.dsl.koinApplication
import org.koin.dsl.module
import kotlin.coroutines.CoroutineContext
import kotlin.coroutines.EmptyCoroutineContext
import kotlin.jvm.JvmName
import kotlin.time.Duration

private val log = KotlinLogging.logger("net.folivo.trixnity.client.MatrixClient")

interface MatrixClient : AutoCloseable {
    companion object

    val userId: UserId
    val deviceId: String
    val baseUrl: Url
    val identityKey: Key.Curve25519Key
    val signingKey: Key.Ed25519Key

    val di: Koin

    /**
     * Use this for further access to matrix client-server-API.
     */
    val api: MatrixClientServerApiClient
    val displayName: StateFlow<String?>
    val avatarUrl: StateFlow<String?>

    val serverData: StateFlow<ServerData?>

    val syncState: StateFlow<SyncState>
    val initialSyncDone: StateFlow<Boolean>

    val loginState: StateFlow<LoginState?>

    enum class LoginState {
        LOGGED_IN,
        LOGGED_OUT_SOFT,
        LOGGED_OUT,
        LOCKED,
    }

    /**
     * If providerMetadata AND client ID is not null, this Login info is being handled as a login with the OAuth 2.0
     * login API which is available since Matrix v1.15. For compatibility, these fields is set null by default.
     */
    data class LoginInfo(
        val userId: UserId,
        val deviceId: String,
        val accessToken: String,
        val refreshToken: String?,
        val providerMetadata: OAuth2ServerMetadata? = null,
        val oauth2ClientId: String? = null
    )

    data class SoftLoginInfo(
        val identifier: IdentifierType,
        val password: String? = null,
        val token: String? = null,
        val loginType: LoginType = LoginType.Password,
    )

    suspend fun logout(): Result<Unit>

    suspend fun clearCache(): Result<Unit>

    suspend fun clearMediaCache(): Result<Unit>

    suspend fun startSync(presence: Presence? = Presence.ONLINE)

    /**
     * Usually used for background sync.
     */
    suspend fun syncOnce(presence: Presence? = Presence.OFFLINE, timeout: Duration = Duration.ZERO): Result<Unit>

    /**
     * Usually used for background sync.
     */
    suspend fun <T> syncOnce(
        presence: Presence? = Presence.OFFLINE,
        timeout: Duration = Duration.ZERO,
        runOnce: suspend (SyncEvents) -> T
    ): Result<T>

    suspend fun stopSync()

    suspend fun cancelSync()

    suspend fun setDisplayName(displayName: String?): Result<Unit>

    suspend fun setAvatarUrl(avatarUrl: String?): Result<Unit>

    suspend fun closeSuspending()
}

private val coroutineExceptionHandler = CoroutineExceptionHandler { _, exception ->
    log.error(exception) { "There was an unexpected exception. This should never happen!!!" }
}

@Deprecated("use login with mediaStoreModuleFactory")
@JvmName("loginDeprecatedMediaStoreFactory")
@Suppress("DEPRECATION")
suspend fun MatrixClient.Companion.login(
    baseUrl: Url,
    identifier: IdentifierType? = null,
    password: String? = null,
    token: String? = null,
    loginType: LoginType = LoginType.Password,
    deviceId: String? = null,
    initialDeviceDisplayName: String? = null,
    repositoriesModuleFactory: suspend (LoginInfo) -> Module,
    mediaStoreFactory: suspend (LoginInfo) -> MediaStore,
    coroutineContext: CoroutineContext = Dispatchers.Default,
    configuration: MatrixClientConfiguration.() -> Unit = {},
): Result<MatrixClient> =
    loginWith(
        baseUrl = baseUrl,
        repositoriesModuleFactory = repositoriesModuleFactory,
        mediaStoreFactory = mediaStoreFactory,
        getLoginInfo = { api ->
            api.authentication.login(
                identifier = identifier,
                password = password,
                token = token,
                type = loginType,
                deviceId = deviceId,
                initialDeviceDisplayName = initialDeviceDisplayName,
            ).map { login ->
                LoginInfo(
                    userId = login.userId,
                    deviceId = login.deviceId,
                    accessToken = login.accessToken,
                    refreshToken = login.refreshToken,
                )
            }
        },
        configuration = configuration,
        coroutineContext = coroutineContext,
    )

suspend fun MatrixClient.Companion.login(
    baseUrl: Url,
    identifier: IdentifierType? = null,
    password: String? = null,
    token: String? = null,
    loginType: LoginType = LoginType.Password,
    deviceId: String? = null,
    initialDeviceDisplayName: String? = null,
    repositoriesModuleFactory: suspend (LoginInfo) -> Module,
    mediaStoreModuleFactory: suspend (LoginInfo) -> Module,
    coroutineContext: CoroutineContext = Dispatchers.Default,
    configuration: MatrixClientConfiguration.() -> Unit = {},
): Result<MatrixClient> =
    loginWith(
        baseUrl = baseUrl,
        repositoriesModuleFactory = repositoriesModuleFactory,
        mediaStoreModuleFactory = mediaStoreModuleFactory,
        getLoginInfo = { api ->
            api.authentication.login(
                identifier = identifier,
                password = password,
                token = token,
                type = loginType,
                deviceId = deviceId,
                initialDeviceDisplayName = initialDeviceDisplayName,
            ).map { login ->
                LoginInfo(
                    userId = login.userId,
                    deviceId = login.deviceId,
                    accessToken = login.accessToken,
                    refreshToken = login.refreshToken,
                )
            }
        },
        configuration = configuration,
        coroutineContext = coroutineContext,
    )


@Deprecated("use login with mediaStoreModule")
@JvmName("loginDeprecatedMediaStore")
@Suppress("DEPRECATION")
suspend fun MatrixClient.Companion.login(
    baseUrl: Url,
    identifier: IdentifierType? = null,
    password: String? = null,
    token: String? = null,
    loginType: LoginType = LoginType.Password,
    deviceId: String? = null,
    initialDeviceDisplayName: String? = null,
    repositoriesModule: Module,
    mediaStore: MediaStore,
    coroutineContext: CoroutineContext = Dispatchers.Default,
    configuration: MatrixClientConfiguration.() -> Unit = {},
): Result<MatrixClient> = login(
    baseUrl = baseUrl,
    identifier = identifier,
    password = password,
    token = token,
    loginType = loginType,
    deviceId = deviceId,
    initialDeviceDisplayName = initialDeviceDisplayName,
    repositoriesModuleFactory = { repositoriesModule },
    mediaStoreFactory = { mediaStore },
    configuration = configuration,
    coroutineContext = coroutineContext,
)

suspend fun MatrixClient.Companion.login(
    baseUrl: Url,
    identifier: IdentifierType? = null,
    password: String? = null,
    token: String? = null,
    loginType: LoginType = LoginType.Password,
    deviceId: String? = null,
    initialDeviceDisplayName: String? = null,
    repositoriesModule: Module,
    mediaStoreModule: Module,
    coroutineContext: CoroutineContext = Dispatchers.Default,
    configuration: MatrixClientConfiguration.() -> Unit = {},
): Result<MatrixClient> = login(
    baseUrl = baseUrl,
    identifier = identifier,
    password = password,
    token = token,
    loginType = loginType,
    deviceId = deviceId,
    initialDeviceDisplayName = initialDeviceDisplayName,
    repositoriesModuleFactory = { repositoriesModule },
    mediaStoreModuleFactory = { mediaStoreModule },
    configuration = configuration,
    coroutineContext = coroutineContext,
)

@Deprecated("use loginWithPassword with mediaStoreModuleFactory")
@JvmName("loginWithPasswordDeprecatedMediaStoreFactory")
@Suppress("DEPRECATION")
suspend fun MatrixClient.Companion.loginWithPassword(
    baseUrl: Url,
    identifier: IdentifierType? = null,
    password: String,
    deviceId: String? = null,
    initialDeviceDisplayName: String? = null,
    repositoriesModuleFactory: suspend (LoginInfo) -> Module,
    mediaStoreFactory: suspend (LoginInfo) -> MediaStore,
    coroutineContext: CoroutineContext = Dispatchers.Default,
    configuration: MatrixClientConfiguration.() -> Unit = {},
): Result<MatrixClient> =
    login(
        baseUrl = baseUrl,
        identifier = identifier,
        password = password,
        token = null,
        loginType = LoginType.Password,
        deviceId = deviceId,
        initialDeviceDisplayName = initialDeviceDisplayName,
        repositoriesModuleFactory = repositoriesModuleFactory,
        mediaStoreFactory = mediaStoreFactory,
        configuration = configuration,
        coroutineContext = coroutineContext,
    )

suspend fun MatrixClient.Companion.loginWithPassword(
    baseUrl: Url,
    identifier: IdentifierType? = null,
    password: String,
    deviceId: String? = null,
    initialDeviceDisplayName: String? = null,
    repositoriesModuleFactory: suspend (LoginInfo) -> Module,
    mediaStoreModuleFactory: suspend (LoginInfo) -> Module,
    coroutineContext: CoroutineContext = Dispatchers.Default,
    configuration: MatrixClientConfiguration.() -> Unit = {},
): Result<MatrixClient> =
    login(
        baseUrl = baseUrl,
        identifier = identifier,
        password = password,
        token = null,
        loginType = LoginType.Password,
        deviceId = deviceId,
        initialDeviceDisplayName = initialDeviceDisplayName,
        repositoriesModuleFactory = repositoriesModuleFactory,
        mediaStoreModuleFactory = mediaStoreModuleFactory,
        configuration = configuration,
        coroutineContext = coroutineContext,
    )

@Deprecated("use loginWithPassword with mediaStoreModule")
@JvmName("loginWithPasswordDeprecatedMediaStore")
@Suppress("DEPRECATION")
suspend fun MatrixClient.Companion.loginWithPassword(
    baseUrl: Url,
    identifier: IdentifierType? = null,
    password: String,
    deviceId: String? = null,
    initialDeviceDisplayName: String? = null,
    repositoriesModule: Module,
    mediaStore: MediaStore,
    coroutineContext: CoroutineContext = Dispatchers.Default,
    configuration: MatrixClientConfiguration.() -> Unit = {},
): Result<MatrixClient> = loginWithPassword(
    baseUrl = baseUrl,
    identifier = identifier,
    password = password,
    deviceId = deviceId,
    initialDeviceDisplayName = initialDeviceDisplayName,
    repositoriesModuleFactory = { repositoriesModule },
    mediaStoreFactory = { mediaStore },
    configuration = configuration,
    coroutineContext = coroutineContext,
)

suspend fun MatrixClient.Companion.loginWithPassword(
    baseUrl: Url,
    identifier: IdentifierType? = null,
    password: String,
    deviceId: String? = null,
    initialDeviceDisplayName: String? = null,
    repositoriesModule: Module,
    mediaStoreModule: Module,
    coroutineContext: CoroutineContext = Dispatchers.Default,
    configuration: MatrixClientConfiguration.() -> Unit = {},
): Result<MatrixClient> = loginWithPassword(
    baseUrl = baseUrl,
    identifier = identifier,
    password = password,
    deviceId = deviceId,
    initialDeviceDisplayName = initialDeviceDisplayName,
    repositoriesModuleFactory = { repositoriesModule },
    mediaStoreModuleFactory = { mediaStoreModule },
    configuration = configuration,
    coroutineContext = coroutineContext,
)

@Deprecated("use loginWithToken with mediaStoreModuleFactory")
@JvmName("loginWithTokenDeprecatedMediaStoreFactory")
@Suppress("DEPRECATION")
suspend fun MatrixClient.Companion.loginWithToken(
    baseUrl: Url,
    identifier: IdentifierType? = null,
    token: String,
    deviceId: String? = null,
    initialDeviceDisplayName: String? = null,
    repositoriesModuleFactory: suspend (LoginInfo) -> Module,
    mediaStoreFactory: suspend (LoginInfo) -> MediaStore,
    coroutineContext: CoroutineContext = Dispatchers.Default,
    configuration: MatrixClientConfiguration.() -> Unit = {},
): Result<MatrixClient> =
    login(
        baseUrl = baseUrl,
        identifier = identifier,
        password = null,
        token = token,
        loginType = LoginType.Token(),
        deviceId = deviceId,
        initialDeviceDisplayName = initialDeviceDisplayName,
        repositoriesModuleFactory = repositoriesModuleFactory,
        mediaStoreFactory = mediaStoreFactory,
        configuration = configuration,
        coroutineContext = coroutineContext,
    )

suspend fun MatrixClient.Companion.loginWithToken(
    baseUrl: Url,
    identifier: IdentifierType? = null,
    token: String,
    deviceId: String? = null,
    initialDeviceDisplayName: String? = null,
    repositoriesModuleFactory: suspend (LoginInfo) -> Module,
    mediaStoreModuleFactory: suspend (LoginInfo) -> Module,
    coroutineContext: CoroutineContext = Dispatchers.Default,
    configuration: MatrixClientConfiguration.() -> Unit = {},
): Result<MatrixClient> =
    login(
        baseUrl = baseUrl,
        identifier = identifier,
        password = null,
        token = token,
        loginType = LoginType.Token(),
        deviceId = deviceId,
        initialDeviceDisplayName = initialDeviceDisplayName,
        repositoriesModuleFactory = repositoriesModuleFactory,
        mediaStoreModuleFactory = mediaStoreModuleFactory,
        configuration = configuration,
        coroutineContext = coroutineContext,
    )

@Deprecated("use loginWithToken with mediaStoreModule")
@JvmName("loginWithWithTokenDeprecatedMediaStore")
@Suppress("DEPRECATION")
suspend fun MatrixClient.Companion.loginWithToken(
    baseUrl: Url,
    identifier: IdentifierType? = null,
    token: String,
    deviceId: String? = null,
    initialDeviceDisplayName: String? = null,
    repositoriesModule: Module,
    mediaStore: MediaStore,
    coroutineContext: CoroutineContext = Dispatchers.Default,
    configuration: MatrixClientConfiguration.() -> Unit = {},
): Result<MatrixClient> = loginWithToken(
    baseUrl = baseUrl,
    identifier = identifier,
    token = token,
    deviceId = deviceId,
    initialDeviceDisplayName = initialDeviceDisplayName,
    repositoriesModuleFactory = { repositoriesModule },
    mediaStoreFactory = { mediaStore },
    configuration = configuration,
    coroutineContext = coroutineContext,
)

suspend fun MatrixClient.Companion.loginWithToken(
    baseUrl: Url,
    identifier: IdentifierType? = null,
    token: String,
    deviceId: String? = null,
    initialDeviceDisplayName: String? = null,
    repositoriesModule: Module,
    mediaStoreModule: Module,
    coroutineContext: CoroutineContext = Dispatchers.Default,
    configuration: MatrixClientConfiguration.() -> Unit = {},
): Result<MatrixClient> = loginWithToken(
    baseUrl = baseUrl,
    identifier = identifier,
    token = token,
    deviceId = deviceId,
    initialDeviceDisplayName = initialDeviceDisplayName,
    repositoriesModuleFactory = { repositoriesModule },
    mediaStoreModuleFactory = { mediaStoreModule },
    configuration = configuration,
    coroutineContext = coroutineContext,
)

@Deprecated("use loginWith with mediaStoreModuleFactory")
@JvmName("loginWithDeprecatedMediaStoreFactory")
suspend fun MatrixClient.Companion.loginWith(
    baseUrl: Url,
    repositoriesModuleFactory: suspend (LoginInfo) -> Module,
    mediaStoreFactory: suspend (LoginInfo) -> MediaStore,
    getLoginInfo: suspend (MatrixClientServerApiClient) -> Result<LoginInfo>,
    coroutineContext: CoroutineContext = Dispatchers.Default,
    configuration: MatrixClientConfiguration.() -> Unit = {},
): Result<MatrixClient> = loginWith(
    baseUrl = baseUrl,
    repositoriesModuleFactory = repositoriesModuleFactory,
    mediaStoreModuleFactory = {
        val mediaStore = mediaStoreFactory(it)
        module { single<MediaStore> { mediaStore } }
    },
    getLoginInfo = getLoginInfo,
    coroutineContext = coroutineContext,
    configuration = configuration,
)

suspend fun MatrixClient.Companion.loginWith(
    baseUrl: Url,
    repositoriesModuleFactory: suspend (LoginInfo) -> Module,
    mediaStoreModuleFactory: suspend (LoginInfo) -> Module,
    getLoginInfo: suspend (MatrixClientServerApiClient) -> Result<LoginInfo>,
    coroutineContext: CoroutineContext = Dispatchers.Default,
    configuration: MatrixClientConfiguration.() -> Unit = {},
): Result<MatrixClient> = kotlin.runCatching {
    val config = MatrixClientConfiguration().apply(configuration)
    val finalCoroutineContext = (config.name?.let { CoroutineName(it) } ?: EmptyCoroutineContext) + coroutineContext

    val loginInfo = config.matrixClientServerApiClientFactory.create(
        baseUrl = baseUrl,
        httpClientEngine = config.httpClientEngine,
        httpClientConfig = config.httpClientConfig,
    ).use { loginApi ->
        getLoginInfo(loginApi).getOrThrow()
    }

    val isOAuth2Login = loginInfo.providerMetadata != null && loginInfo.oauth2ClientId != null
    log.trace { "Create base API client for MatrixClient '${loginInfo.userId}' (providerMetadata=${loginInfo.providerMetadata}, oauth2ClientId=${loginInfo.oauth2ClientId})" }
    val oauth2ClientId = if (isOAuth2Login) loginInfo.oauth2ClientId else null
    val (displayName, avatarUrl) = config.matrixClientServerApiClientFactory.create(
        baseUrl = baseUrl,
        authProvider = when (isOAuth2Login) {
            false -> MatrixAuthProvider.classicInMemory(loginInfo.accessToken, loginInfo.refreshToken)
            true -> MatrixAuthProvider.oauth2InMemory(
                loginInfo.accessToken,
                loginInfo.refreshToken,
                loginInfo.providerMetadata,
                loginInfo.oauth2ClientId
            )
        },
        httpClientEngine = config.httpClientEngine,
        httpClientConfig = config.httpClientConfig,
        coroutineContext = finalCoroutineContext,
    ).use { loginApi ->
        loginApi.user.getProfile(loginInfo.userId).getOrThrow()
    }

    val mediaStoreModule = mediaStoreModuleFactory(loginInfo)
    val repositoriesModule = repositoriesModuleFactory(loginInfo)

    val koinApplication = initMatrixClientKoinApplication(
        repositoriesModule = repositoriesModule,
        mediaStoreModule = mediaStoreModule,
        coroutineContext = finalCoroutineContext,
        config = config
    )
    val di = koinApplication.koin

    val accountStore = di.get<AccountStore>()

    accountStore.updateAccount {
        Account(
            olmPickleKey = null,
            baseUrl = baseUrl.toString(),
            accessToken = loginInfo.accessToken,
            refreshToken = loginInfo.refreshToken,
            userId = loginInfo.userId,
            deviceId = loginInfo.deviceId,
            displayName = displayName,
            avatarUrl = avatarUrl,
            backgroundFilterId = null,
            filterId = null,
            syncBatchToken = null,
            isLocked = false,
            oauth2ClientId = oauth2ClientId,
            oauth2Login = isOAuth2Login
        )
    }

    koinApplication.createMatrixClient(
        baseUrl = baseUrl,
        userId = loginInfo.userId,
        deviceId = loginInfo.deviceId,
        olmPickleKey = null,
        json = di.get(),
        eventContentSerializerMappings = di.get(),
        accountStore = accountStore,
        olmCryptoStore = di.get(),
        coroutineContext = finalCoroutineContext,
        providerMetadata = loginInfo.providerMetadata,
        config = config
    ) { matrixClient ->
        val keyStore = di.get<KeyStore>()

        val selfSignedDeviceKeys = di.get<SignService>().getSelfSignedDeviceKeys()
        selfSignedDeviceKeys.signed.keys.forEach {
            keyStore.saveKeyVerificationState(it, KeyVerificationState.Verified(it.value.value))
        }
        matrixClient.api.key.setKeys(deviceKeys = selfSignedDeviceKeys).getOrThrow()
        keyStore.updateOutdatedKeys { it + loginInfo.userId }
        matrixClient.also {
            log.trace { "finished creating MatrixClient" }
        }
    }
}

suspend fun MatrixClient.Companion.loginWith(
    baseUrl: Url,
    repositoriesModule: Module,
    mediaStoreModule: Module,
    getLoginInfo: suspend (MatrixClientServerApiClient) -> Result<LoginInfo>,
    coroutineContext: CoroutineContext = Dispatchers.Default,
    configuration: MatrixClientConfiguration.() -> Unit = {},
): Result<MatrixClient> = loginWith(
    baseUrl = baseUrl,
    repositoriesModuleFactory = { repositoriesModule },
    mediaStoreModuleFactory = { mediaStoreModule },
    getLoginInfo = getLoginInfo,
    configuration = configuration,
    coroutineContext = coroutineContext,
)

@Deprecated("use loginWithToken with mediaStoreModule")
@JvmName("fromStoreDeprecatedMediaStore")
suspend fun MatrixClient.Companion.fromStore(
    repositoriesModule: Module,
    mediaStore: MediaStore,
    onSoftLogin: (suspend () -> SoftLoginInfo)? = null,
    coroutineContext: CoroutineContext = Dispatchers.Default,
    configuration: MatrixClientConfiguration.() -> Unit = {},
): Result<MatrixClient?> =
    fromStore(
        repositoriesModule = repositoriesModule,
        mediaStoreModule = module { single<MediaStore> { mediaStore } },
        onSoftLogin = onSoftLogin,
        coroutineContext = coroutineContext,
        configuration = configuration,
    )

suspend fun MatrixClient.Companion.fromStore(
    repositoriesModule: Module,
    mediaStoreModule: Module,
    onSoftLogin: (suspend () -> SoftLoginInfo)? = null,
    coroutineContext: CoroutineContext = Dispatchers.Default,
    providerMetadata: OAuth2ServerMetadata? = null,
    configuration: MatrixClientConfiguration.() -> Unit = {},
): Result<MatrixClient?> = kotlin.runCatching {
    val config = MatrixClientConfiguration().apply(configuration)

    val koinApplication = initMatrixClientKoinApplication(
        repositoriesModule = repositoriesModule,
        mediaStoreModule = mediaStoreModule,
        coroutineContext = coroutineContext,
        config = config
    )
    val di = koinApplication.koin

    val accountStore = di.get<AccountStore>()
    val olmCryptoStore = di.get<OlmCryptoStore>()

<<<<<<< HEAD
    val account = accountStore.getAccount()
    val baseUrl = account?.baseUrl?.let { Url(it) }
    val userId = account?.userId
    val deviceId = account?.deviceId
    val olmPickleKey = account?.olmPickleKey
    val olmAccount = olmCryptoStore.getOlmAccount()

    if (olmPickleKey != null && userId != null && deviceId != null && baseUrl != null && olmAccount != null) {
        koinApplication.createMatrixClient(
            baseUrl = baseUrl,
            providerMetadata = providerMetadata,
            userId = userId,
            deviceId = deviceId,
            olmPickleKey = olmPickleKey,
            json = di.get(),
            eventContentSerializerMappings = di.get(),
            accountStore = accountStore,
            olmCryptoStore = olmCryptoStore,
            config = config,
            coroutineContext = coroutineContext,
        ) { matrixClient ->
            val accessToken = account.accessToken ?: onSoftLogin?.let {
                val (identifier, password, token, loginType) = onSoftLogin()
                matrixClient.api.authentication.login(
                    identifier = identifier,
                    password = password,
                    token = token,
                    type = loginType,
                    deviceId = deviceId,
                ).getOrThrow().accessToken
                    .also { accountStore.updateAccount { account -> account?.copy(accessToken = it) } }
            }
            if (accessToken != null) matrixClient
            else null
=======
    val account = accountStore.getAccount() ?: return@runCatching null
    if (olmCryptoStore.getOlmAccount() == null) return@runCatching null

    koinApplication.createMatrixClient(
        baseUrl = Url(account.baseUrl),
        userId = account.userId,
        deviceId = account.deviceId,
        olmPickleKey = account.olmPickleKey,
        json = di.get(),
        eventContentSerializerMappings = di.get(),
        accountStore = accountStore,
        olmCryptoStore = olmCryptoStore,
        config = config,
        coroutineContext = coroutineContext,
    ) { matrixClient ->
        val accessToken = account.accessToken ?: onSoftLogin?.let {
            val (identifier, password, token, loginType) = onSoftLogin()
            matrixClient.api.authentication.login(
                identifier = identifier,
                password = password,
                token = token,
                type = loginType,
                deviceId = account.deviceId,
            ).getOrThrow().accessToken
                .also { accountStore.updateAccount { account -> account?.copy(accessToken = it) } }
>>>>>>> 22c5a7e7
        }
        if (accessToken != null) matrixClient
        else null
    }
}

private suspend fun initMatrixClientKoinApplication(
    repositoriesModule: Module,
    mediaStoreModule: Module,
    coroutineContext: CoroutineContext,
    config: MatrixClientConfiguration
): KoinApplication {
    val coroutineScope =
        CoroutineScope(coroutineContext + SupervisorJob(coroutineContext[Job]) + coroutineExceptionHandler)

    val koinApplication = koinApplication {
        modules(module {
            single { coroutineScope }
            single { config }
        })
        modules(repositoriesModule)
        modules(mediaStoreModule)
        @Suppress("DEPRECATION")
        modules(config.modules ?: config.modulesFactory?.invoke() ?: config.modulesFactories.map { it.invoke() })
    }

    koinApplication.koin.getAll<RepositoryMigration>()
        .forEach { it.run() }

    val di = koinApplication.koin
    val rootStore = di.get<RootStore>()
    rootStore.init(di.get())
    return koinApplication
}

private suspend fun <T : MatrixClient?> KoinApplication.createMatrixClient(
    baseUrl: Url,
    userId: UserId,
    deviceId: String,
    olmPickleKey: String?,
    json: Json,
    eventContentSerializerMappings: EventContentSerializerMappings,
    accountStore: AccountStore,
    olmCryptoStore: OlmCryptoStore,
    config: MatrixClientConfiguration,
    coroutineContext: CoroutineContext,
    providerMetadata: OAuth2ServerMetadata? = null,
    doFinally: suspend (MatrixClient) -> T,
): T {
    val api = config.matrixClientServerApiClientFactory.create(
        baseUrl = baseUrl,
        authProvider = run {
            val store = AccountStoreBearerAccessTokenStore(accountStore)
            val bearerTokens = store.getBearerTokens()
            log.debug { "Initializing auth provider of MatrixClient '$userId' (oauth2Login=${bearerTokens?.oauth2Login}, oauth2ClientId=${bearerTokens?.oauth2ClientId})" }
            if (bearerTokens?.oauth2Login ?: false) {
                val providerMetadata = providerMetadata
                    ?: config.matrixClientServerApiClientFactory.create(baseUrl).use {
                        it.authentication.getOAuth2ServerMetadata()
                    }.getOrThrow()

                MatrixAuthProvider.oauth2(
                    store,
                    providerMetadata,
                    requireNotNull(bearerTokens.oauth2ClientId)
                ) {
                    onLogout(it, accountStore)
                }
            } else {
                MatrixAuthProvider.classic(AccountStoreBearerAccessTokenStore(accountStore)) {
                    onLogout(it, accountStore)
                }
            }
        },
        httpClientEngine = config.httpClientEngine,
        httpClientConfig = config.httpClientConfig,
        json = json,
        eventContentSerializerMappings = eventContentSerializerMappings,
        syncBatchTokenStore = object : SyncBatchTokenStore {
            override suspend fun getSyncBatchToken(): String? =
                accountStore.getAccount()?.syncBatchToken

            override suspend fun setSyncBatchToken(token: String) {
                accountStore.updateAccount { if (it?.accessToken != null) it.copy(syncBatchToken = token) else it }
            }
        },
        syncErrorDelayConfig = config.syncErrorDelayConfig,
        coroutineContext = coroutineContext,
    )

    val driver = koin.get<CryptoDriver>()

    val pickleKey = driver.key.pickleKey(olmPickleKey)

    val (signingKey, identityKey) = (olmCryptoStore.getOlmAccount()
        ?.let { driver.olm.account.fromPickle(it, pickleKey) }
        ?: driver.olm.account())
        .use { account ->
            olmCryptoStore.updateOlmAccount { account.pickle(pickleKey) }

            useAll(
                { account.ed25519Key },
                { account.curve25519Key }
            ) { signingKey, identityKey ->
                Key.of(deviceId, signingKey) to Key.of(deviceId, identityKey)
            }
        }

    modules(module {
        single { UserInfo(userId, deviceId, signingKey, identityKey) }
        single<MatrixClientServerApiClient> { api }
        single { CurrentSyncState(api.sync.currentSyncState) }
    })
    val matrixClient = MatrixClientImpl(baseUrl, koin)
    try {
        return doFinally(matrixClient)
    } catch (e: Exception) {
        matrixClient.logout()
        matrixClient.deleteAll()
        matrixClient.close()
        throw e
    }
}

private class AccountStoreBearerAccessTokenStore(
    private val accountStore: AccountStore
) : BearerTokensStore {
    override suspend fun getBearerTokens(): BearerTokens? {
        val currentAccount = accountStore.getAccount()
        return if (currentAccount?.accessToken != null)
            BearerTokens(
                accessToken = currentAccount.accessToken,
                refreshToken = currentAccount.refreshToken,
                oauth2Login = currentAccount.oauth2Login,
                oauth2ClientId = currentAccount.oauth2ClientId,
            )
        else null
    }

    override suspend fun setBearerTokens(bearerTokens: BearerTokens) {
        accountStore.updateAccount {
            it?.copy(
                accessToken = bearerTokens.accessToken,
                refreshToken = bearerTokens.refreshToken,
                oauth2Login = bearerTokens.oauth2Login,
                oauth2ClientId = bearerTokens.oauth2ClientId
            )
        }
    }
}

private suspend fun onLogout(
    logoutInfo: LogoutInfo,
    accountStore: AccountStore
) {
    log.debug { "This device has been logged out ($logoutInfo)." }
    withContext(NonCancellable) {
        accountStore.updateAccount {
            it?.copy(
                accessToken = if (logoutInfo.isLocked) it.accessToken else null,
                refreshToken = if (logoutInfo.isLocked) it.refreshToken else null,
                syncBatchToken = if (logoutInfo.isSoft) it.syncBatchToken else null,
                isLocked = logoutInfo.isLocked
            )
        }
    }
}

class MatrixClientImpl internal constructor(
    override val baseUrl: Url,
    override val di: Koin,
) : MatrixClient {
    private val coroutineScope: CoroutineScope = di.get()
    private val rootStore: RootStore = di.get()
    private val accountStore: AccountStore = di.get()
    private val mediaStore: MediaStore = di.get()
    private val mediaCacheMappingStore: MediaCacheMappingStore = di.get()
    private val eventHandlers: List<EventHandler> = di.getAll()
    private val config: MatrixClientConfiguration = di.get()
    override val api: MatrixClientServerApiClient = di.get()
    private val userInfo: UserInfo = di.get()
    override val userId: UserId = userInfo.userId
    override val deviceId: String = userInfo.deviceId
    override val identityKey: Key.Curve25519Key = userInfo.identityPublicKey
    override val signingKey: Key.Ed25519Key = userInfo.signingPublicKey

    private val started = MutableStateFlow(false)

    override val displayName: StateFlow<String?> = accountStore.getAccountAsFlow().map { it?.displayName }
        .stateIn(coroutineScope, Eagerly, null)
    override val avatarUrl: StateFlow<String?> = accountStore.getAccountAsFlow().map { it?.avatarUrl }
        .stateIn(coroutineScope, Eagerly, null)
    override val serverData: StateFlow<ServerData?> = di.get<ServerDataStore>().getServerDataFlow()
        .stateIn(coroutineScope, Eagerly, null)

    override val syncState = api.sync.currentSyncState

    override val initialSyncDone: StateFlow<Boolean> =
        accountStore.getAccountAsFlow().map { it?.syncBatchToken }
            .map { token -> token != null }
            .stateIn(coroutineScope, Eagerly, true)

    override val loginState: StateFlow<LoginState?> =
        accountStore.getAccountAsFlow().map { account ->
            when {
                account?.isLocked == true -> LOCKED
                account?.accessToken != null -> LOGGED_IN
                account?.syncBatchToken != null -> LOGGED_OUT_SOFT
                else -> LOGGED_OUT
            }
        }.stateIn(coroutineScope, Eagerly, null)

    init {
        coroutineScope.launch {
            val allHandlersStarted = MutableStateFlow(false)
            launch {
                eventHandlers.forEach {
                    log.debug { "start EventHandler: ${it::class.simpleName}" }
                    it.startInCoroutineScope(this)
                }
                allHandlersStarted.value = true
            }
            allHandlersStarted.first { it }
            log.debug { "all EventHandler started" }
            launch {
                loginState.collectLatest {
                    log.info { "login state: $it" }
                    when (it) {
                        LOGGED_OUT_SOFT -> {
                            log.info { "stop sync" }
                            stopSync()
                        }

                        LOGGED_OUT -> {
                            log.info { "stop sync and delete all" }
                            stopSync()
                            rootStore.deleteAll()
                        }

                        LOCKED -> {
                            log.info { "account is locked - waiting for successful sync for unlocking" }
                            api.sync.subscribeAsFlow(ClientEventEmitter.Priority.FIRST).first()
                            accountStore.updateAccount { it?.copy(isLocked = false) }
                            log.info { "account unlocked" }
                        }

                        else -> {}
                    }
                }
            }

            val filterId = accountStore.getAccount()?.filterId
            if (filterId == null) {
                val newFilterId = retry(
                    onError = { error, delay -> log.warn(error) { "could not set filter, retry again in $delay" } }
                ) {
                    val filter = config.syncFilter.applyDefaultFilter()
                    api.user.setFilter(userId, filter)
                        .getOrThrow().also { log.debug { "set new filter for sync with id $it: $filter" } }
                }
                accountStore.updateAccount { it?.copy(filterId = newFilterId) }
            }
            val backgroundFilterId = accountStore.getAccount()?.backgroundFilterId
            if (backgroundFilterId == null) {
                val newFilterId = retry(
                    onError = { error, delay -> log.warn(error) { "could not set background filter, retry again in $delay" } }
                ) {
                    val filter = config.syncOnceFilter.applyDefaultFilter()
                    api.user.setFilter(userId, filter)
                        .getOrThrow().also { log.debug { "set new background filter for sync with id $it: $filter" } }
                }
                accountStore.updateAccount { it?.copy(backgroundFilterId = newFilterId) }
            }
            started.value = true
        }
    }

    private fun Filters.applyDefaultFilter(): Filters {
        val mappings = di.get<EventContentSerializerMappings>()
        return copy(
            accountData = (accountData ?: Filters.EventFilter()).copy(
                types = mappings.globalAccountData.map { it.type }.toSet(),
            ),
            room = (room ?: Filters.RoomFilter()).copy(
                accountData = (room?.accountData ?: Filters.RoomFilter.RoomEventFilter()).copy(
                    types = mappings.roomAccountData.map { it.type }.toSet(),
                ),
                ephemeral = (room?.ephemeral ?: Filters.RoomFilter.RoomEventFilter()).copy(
                    types = mappings.ephemeral.map { it.type }.toSet(),
                ),
                state = (room?.state ?: Filters.RoomFilter.RoomEventFilter()).copy(
                    lazyLoadMembers = true,
                    types = mappings.state.map { it.type }.toSet(),
                ),
                timeline = (room?.timeline ?: Filters.RoomFilter.RoomEventFilter()).copy(
                    types = (mappings.message + mappings.state).map { it.type }.toSet(),
                ),
                includeLeave = config.deleteRooms !is DeleteRooms.OnLeave,
            )
        )
    }

    override suspend fun logout(): Result<Unit> {
        cancelSync()

        return if (loginState.value == LOGGED_OUT_SOFT) {
            deleteAll()
            Result.success(Unit)
        } else api.authentication.logout()
            .mapCatching {
                deleteAll()
            }
    }

    internal suspend fun deleteAll() {
        rootStore.deleteAll()
    }

    /**
     * Be aware, that most StateFlows you got before will not be updated after calling this method.
     */
    override suspend fun clearCache(): Result<Unit> = kotlin.runCatching {
        stopSync()
        accountStore.updateAccount { it?.copy(syncBatchToken = null) }
        rootStore.clearCache()
        startSync()
    }

    override suspend fun clearMediaCache(): Result<Unit> = kotlin.runCatching {
        stopSync()
        mediaCacheMappingStore.clearCache()
        mediaStore.clearCache()
        startSync()
    }

    override suspend fun startSync(presence: Presence?) {
        started.first { it }
        api.sync.start(
            timeout = config.syncLoopTimeout,
            filter = checkNotNull(accountStore.getAccount()?.filterId),
            setPresence = presence,
        )
    }

    override suspend fun syncOnce(presence: Presence?, timeout: Duration): Result<Unit> =
        syncOnce(presence = presence, timeout = timeout) { }

    override suspend fun <T> syncOnce(
        presence: Presence?,
        timeout: Duration,
        runOnce: suspend (SyncEvents) -> T,
    ): Result<T> {
        started.first { it }
        return api.sync.startOnce(
            filter = checkNotNull(accountStore.getAccount()?.backgroundFilterId),
            setPresence = presence,
            timeout = timeout,
            runOnce = runOnce
        )
    }

    override suspend fun stopSync() {
        api.sync.stop()
    }

    override suspend fun cancelSync() {
        api.sync.cancel()
    }

    override fun close() {
        started.value = false
        api.close()
        coroutineScope.cancel("stopped MatrixClient")
    }

    override suspend fun closeSuspending() {
        val job = coroutineScope.coroutineContext.job
        close()
        job.join()
    }

    override suspend fun setDisplayName(displayName: String?): Result<Unit> {
        return api.user.setDisplayName(userId, displayName).map {
            accountStore.updateAccount { it?.copy(displayName = displayName) }
        }
    }

    override suspend fun setAvatarUrl(avatarUrl: String?): Result<Unit> {
        return api.user.setAvatarUrl(userId, avatarUrl).map {
            accountStore.updateAccount { it?.copy(avatarUrl = avatarUrl) }
        }
    }
}<|MERGE_RESOLUTION|>--- conflicted
+++ resolved
@@ -639,42 +639,6 @@
     val accountStore = di.get<AccountStore>()
     val olmCryptoStore = di.get<OlmCryptoStore>()
 
-<<<<<<< HEAD
-    val account = accountStore.getAccount()
-    val baseUrl = account?.baseUrl?.let { Url(it) }
-    val userId = account?.userId
-    val deviceId = account?.deviceId
-    val olmPickleKey = account?.olmPickleKey
-    val olmAccount = olmCryptoStore.getOlmAccount()
-
-    if (olmPickleKey != null && userId != null && deviceId != null && baseUrl != null && olmAccount != null) {
-        koinApplication.createMatrixClient(
-            baseUrl = baseUrl,
-            providerMetadata = providerMetadata,
-            userId = userId,
-            deviceId = deviceId,
-            olmPickleKey = olmPickleKey,
-            json = di.get(),
-            eventContentSerializerMappings = di.get(),
-            accountStore = accountStore,
-            olmCryptoStore = olmCryptoStore,
-            config = config,
-            coroutineContext = coroutineContext,
-        ) { matrixClient ->
-            val accessToken = account.accessToken ?: onSoftLogin?.let {
-                val (identifier, password, token, loginType) = onSoftLogin()
-                matrixClient.api.authentication.login(
-                    identifier = identifier,
-                    password = password,
-                    token = token,
-                    type = loginType,
-                    deviceId = deviceId,
-                ).getOrThrow().accessToken
-                    .also { accountStore.updateAccount { account -> account?.copy(accessToken = it) } }
-            }
-            if (accessToken != null) matrixClient
-            else null
-=======
     val account = accountStore.getAccount() ?: return@runCatching null
     if (olmCryptoStore.getOlmAccount() == null) return@runCatching null
 
@@ -689,6 +653,7 @@
         olmCryptoStore = olmCryptoStore,
         config = config,
         coroutineContext = coroutineContext,
+        providerMetadata = providerMetadata,
     ) { matrixClient ->
         val accessToken = account.accessToken ?: onSoftLogin?.let {
             val (identifier, password, token, loginType) = onSoftLogin()
@@ -700,7 +665,6 @@
                 deviceId = account.deviceId,
             ).getOrThrow().accessToken
                 .also { accountStore.updateAccount { account -> account?.copy(accessToken = it) } }
->>>>>>> 22c5a7e7
         }
         if (accessToken != null) matrixClient
         else null
@@ -1005,7 +969,6 @@
 
     override suspend fun logout(): Result<Unit> {
         cancelSync()
-
         return if (loginState.value == LOGGED_OUT_SOFT) {
             deleteAll()
             Result.success(Unit)
