--- conflicted
+++ resolved
@@ -10,19 +10,13 @@
 import kotlinx.coroutines.launch
 import kotlinx.serialization.json.Json
 import mu.KotlinLogging
-<<<<<<< HEAD
-import net.folivo.trixnity.client.MatrixClient.LoginState.*
+import net.folivo.trixnity.client.IMatrixClient.*
+import net.folivo.trixnity.client.IMatrixClient.LoginState.*
+import net.folivo.trixnity.client.key.IKeyService
 import net.folivo.trixnity.client.crypto.ClientOlmServiceRequestHandler
 import net.folivo.trixnity.client.crypto.ClientOlmServiceStore
 import net.folivo.trixnity.client.crypto.ClientOneTimeKeysCountEmitter
 import net.folivo.trixnity.client.crypto.ClientSignServiceStore
-=======
-import net.folivo.trixnity.client.IMatrixClient.*
-import net.folivo.trixnity.client.IMatrixClient.LoginState.*
-import net.folivo.trixnity.client.crypto.IOlmService
-import net.folivo.trixnity.client.crypto.OlmService
-import net.folivo.trixnity.client.key.IKeyService
->>>>>>> ee8e7ce5
 import net.folivo.trixnity.client.key.KeyBackupService
 import net.folivo.trixnity.client.key.KeySecretService
 import net.folivo.trixnity.client.key.KeyService
@@ -64,6 +58,8 @@
 interface IMatrixClient {
     val userId: UserId
     val deviceId: String
+    val identityKey: Key.Curve25519Key
+    val signingKey: Key.Ed25519Key
 
     /**
      * Use this for further access to matrix client-server-API.
@@ -126,15 +122,10 @@
 
 class MatrixClient private constructor(
     olmPickleKey: String,
-<<<<<<< HEAD
-    val userId: UserId,
-    val deviceId: String,
-    val identityKey: Key.Curve25519Key,
-    val signingKey: Key.Ed25519Key,
-=======
     override val userId: UserId,
     override val deviceId: String,
->>>>>>> ee8e7ce5
+    override val identityKey: Key.Curve25519Key,
+    override val signingKey: Key.Ed25519Key,
     /**
      * Use this for further access to matrix client-server-API.
      */
@@ -147,12 +138,8 @@
     override val displayName: StateFlow<String?> = store.account.displayName.asStateFlow()
     override val avatarUrl: StateFlow<String?> = store.account.avatarUrl.asStateFlow()
     private val _olm: OlmService
-<<<<<<< HEAD
-    val olm: IOlmService
+    override val olm: IOlmService
     private val _sign: ISignService
-=======
-    override val olm: IOlmService
->>>>>>> ee8e7ce5
     private val _room: RoomService
     override val room: IRoomService
     private val _user: UserService
@@ -390,14 +377,10 @@
             val json = createMatrixEventJson(eventContentSerializerMappings)
 
             val store = try {
-<<<<<<< HEAD
                 storeFactory.createStore(
                     eventContentSerializerMappings,
                     json
                 )
-=======
-                storeFactory.createStore(eventContentSerializerMappings, json)
->>>>>>> ee8e7ce5
             } catch (exc: Exception) {
                 throw MatrixClientStoreException(exc)
             }
@@ -407,14 +390,9 @@
             val userId = store.account.userId.value
             val deviceId = store.account.deviceId.value
             val olmPickleKey = store.account.olmPickleKey.value
-<<<<<<< HEAD
             val olmAccount = store.olm.account.value
 
             if (olmPickleKey != null && userId != null && deviceId != null && baseUrl != null && olmAccount != null) {
-=======
-
-            if (olmPickleKey != null && userId != null && deviceId != null && baseUrl != null) {
->>>>>>> ee8e7ce5
                 val api = MatrixClientServerApiClient(
                     baseUrl = baseUrl,
                     httpClientFactory = config.httpClientFactory,
@@ -430,32 +408,20 @@
                 }
                 if (accessToken != null) {
                     api.accessToken.value = accessToken
-<<<<<<< HEAD
                     val (signingKey, identityKey) = freeAfter(OlmAccount.unpickle(olmPickleKey, olmAccount)) {
                         Key.Ed25519Key(deviceId, it.identityKeys.ed25519) to
                                 Key.Curve25519Key(deviceId, it.identityKeys.curve25519)
                     }
-=======
->>>>>>> ee8e7ce5
                     MatrixClient(
                         olmPickleKey = olmPickleKey,
                         userId = userId,
                         deviceId = deviceId,
-<<<<<<< HEAD
                         signingKey = signingKey,
                         identityKey = identityKey,
-=======
->>>>>>> ee8e7ce5
                         api = api,
                         store = store,
                         json = json,
                         config = config,
-<<<<<<< HEAD
-=======
-                        olmAccount = store.olm.account.value?.let { OlmAccount.unpickle(olmPickleKey, it) }
-                            ?: OlmAccount.create().also { store.olm.account.value = it.pickle(olmPickleKey) },
-                        olmUtility = OlmUtility.create(),
->>>>>>> ee8e7ce5
                         scope = scope,
                     )
                 } else null
