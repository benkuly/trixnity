package net.folivo.trixnity.client

import arrow.core.flatMap
import io.ktor.http.*
import kotlinx.coroutines.CoroutineExceptionHandler
import kotlinx.coroutines.CoroutineScope
import kotlinx.coroutines.FlowPreview
import kotlinx.coroutines.flow.*
import kotlinx.coroutines.flow.SharingStarted.Companion.Eagerly
import kotlinx.coroutines.launch
import kotlinx.serialization.json.Json
import mu.KotlinLogging
import net.folivo.trixnity.client.IMatrixClient.*
import net.folivo.trixnity.client.IMatrixClient.LoginState.*
import net.folivo.trixnity.client.crypto.IOlmService
import net.folivo.trixnity.client.crypto.OlmService
import net.folivo.trixnity.client.key.IKeyService
import net.folivo.trixnity.client.key.KeyBackupService
import net.folivo.trixnity.client.key.KeySecretService
import net.folivo.trixnity.client.key.KeyService
import net.folivo.trixnity.client.media.IMediaService
import net.folivo.trixnity.client.media.MediaService
import net.folivo.trixnity.client.push.IPushService
import net.folivo.trixnity.client.push.PushService
import net.folivo.trixnity.client.room.IRoomService
import net.folivo.trixnity.client.room.RoomService
import net.folivo.trixnity.client.store.Store
import net.folivo.trixnity.client.store.StoreFactory
import net.folivo.trixnity.client.user.IUserService
import net.folivo.trixnity.client.user.UserService
import net.folivo.trixnity.client.verification.IVerificationService
import net.folivo.trixnity.client.verification.KeyVerificationState
import net.folivo.trixnity.client.verification.VerificationService
import net.folivo.trixnity.clientserverapi.client.IMatrixClientServerApiClient
import net.folivo.trixnity.clientserverapi.client.MatrixClientServerApiClient
import net.folivo.trixnity.clientserverapi.client.SyncState
import net.folivo.trixnity.clientserverapi.model.authentication.IdentifierType
import net.folivo.trixnity.clientserverapi.model.authentication.LoginType
import net.folivo.trixnity.clientserverapi.model.sync.Sync
import net.folivo.trixnity.clientserverapi.model.users.Filters
import net.folivo.trixnity.core.model.UserId
import net.folivo.trixnity.core.model.events.m.Presence
import net.folivo.trixnity.core.serialization.createEventContentSerializerMappings
import net.folivo.trixnity.core.serialization.createMatrixEventJson
import net.folivo.trixnity.olm.OlmAccount
import net.folivo.trixnity.olm.OlmUtility
import kotlin.time.Duration.Companion.milliseconds

private val log = KotlinLogging.logger {}

interface IMatrixClient {
    val userId: UserId
    val deviceId: String

    /**
     * Use this for further access to matrix client-server-API.
     */
    val api: IMatrixClientServerApiClient
    val displayName: StateFlow<String?>
    val avatarUrl: StateFlow<String?>
    val olm: IOlmService
    val room: IRoomService
    val user: IUserService
    val media: IMediaService
    val verification: IVerificationService
    val key: IKeyService
    val push: IPushService
    val syncState: StateFlow<SyncState>

    val loginState: StateFlow<LoginState?>

    enum class LoginState {
        LOGGED_IN,
        LOGGED_OUT_SOFT,
        LOGGED_OUT,
    }

    data class LoginInfo(
        val userId: UserId,
        val deviceId: String,
        val accessToken: String,
        val displayName: String?,
        val avatarUrl: String?,
    )

    data class SoftLoginInfo(
        val identifier: IdentifierType,
        val passwordOrToken: String,
        val loginType: LoginType = LoginType.Password,
    )

    suspend fun logout(): Result<Unit>

    /**
     * Be aware, that most StateFlows you got before will not be updated after calling this method.
     */
    suspend fun clearCache(): Result<Unit>

    suspend fun clearMediaCache(): Result<Unit>

    suspend fun startSync(): Result<Unit>

    suspend fun syncOnce(timeout: Long = 0L): Result<Unit>

    suspend fun <T> syncOnce(timeout: Long = 0L, runOnce: suspend (Sync.Response) -> T): Result<T>

    suspend fun stopSync(wait: Boolean = false)

    suspend fun setDisplayName(displayName: String?): Result<Unit>

    suspend fun setAvatarUrl(avatarUrl: String?): Result<Unit>
}

class MatrixClient private constructor(
    olmPickleKey: String,
    override val userId: UserId,
    override val deviceId: String,
    /**
     * Use this for further access to matrix client-server-API.
     */
    override val api: MatrixClientServerApiClient,
    private val store: Store,
    json: Json,
    private val config: MatrixClientConfiguration,
    private val olmAccount: OlmAccount,
    private val olmUtility: OlmUtility,
    private val scope: CoroutineScope,
) : IMatrixClient {
    override val displayName: StateFlow<String?> = store.account.displayName.asStateFlow()
    override val avatarUrl: StateFlow<String?> = store.account.avatarUrl.asStateFlow()
    private val _olm: OlmService
    override val olm: IOlmService
    private val _room: RoomService
    override val room: IRoomService
    private val _user: UserService
    override val user: IUserService
    override val media: IMediaService
    private val _verification: VerificationService
    override val verification: IVerificationService
    private val _keyBackup: KeyBackupService
    private val _keySecret: KeySecretService
    private val _key: KeyService
    override val key: KeyService
    override val push: PushService
    override val syncState = api.sync.currentSyncState

    init {
        _olm = OlmService(
            olmPickleKey = olmPickleKey,
            ownUserId = userId,
            ownDeviceId = deviceId,
            store = store,
            api = api,
            json = json,
            olmAccount = olmAccount,
            olmUtility = olmUtility,
            scope = scope,
        )
        olm = _olm
        media = MediaService(
            api = api,
            store = store,
        )
        _user = UserService(
            api = api,
            store = store,
            currentSyncState = syncState,
            scope = scope,
        )
        user = _user
        _keyBackup = KeyBackupService(
            olmPickleKey = olmPickleKey,
            ownUserId = userId,
            ownDeviceId = deviceId,
            store = store,
            api = api,
            olmSign = olm.sign,
            currentSyncState = syncState,
            scope = scope,
        )
        _keySecret = KeySecretService(
            ownUserId = userId,
            ownDeviceId = deviceId,
            store = store,
            api = api,
            olmEvents = olm.event,
            keyBackup = _keyBackup,
            currentSyncState = syncState,
            scope = scope,
        )
        _key = KeyService(
            ownUserId = userId,
            ownDeviceId = deviceId,
            store = store,
            api = api,
            olmSign = olm.sign,
            currentSyncState = syncState,
            backup = _keyBackup,
            secret = _keySecret,
            scope = scope,
        )
        key = _key
        _room = RoomService(
            ownUserId = userId,
            store = store,
            api = api,
            olmEvent = olm.event,
            keyBackup = _key.backup,
            user = user,
            media = media,
            currentSyncState = syncState,
            config = config,
            scope = scope,
        )
        room = _room
        _verification = VerificationService(
            ownUserId = userId,
            ownDeviceId = deviceId,
            api = api,
            store = store,
            olmEventService = olm.event,
            roomService = room,
            userService = user,
            keyService = _key,
            currentSyncState = syncState,
            scope = scope,
        )
        verification = _verification
        push = PushService(
            api = api,
            room = room,
            store = store,
            json = json,
        )
    }

    companion object {
        suspend fun login(
            baseUrl: Url,
            identifier: IdentifierType,
            passwordOrToken: String,
            loginType: LoginType = LoginType.Password,
            deviceId: String? = null,
            initialDeviceDisplayName: String? = null,
            storeFactory: StoreFactory,
            scope: CoroutineScope,
            configuration: MatrixClientConfiguration.() -> Unit = {}
        ): Result<IMatrixClient> =
            loginWith(
                baseUrl = baseUrl,
                storeFactory = storeFactory,
                scope = scope,
                configuration = configuration
            ) { api ->
                api.authentication.login(
                    identifier = identifier,
                    passwordOrToken = passwordOrToken,
                    type = loginType,
                    deviceId = deviceId,
                    initialDeviceDisplayName = initialDeviceDisplayName
                ).flatMap { login ->
                    api.users.getProfile(login.userId).map { profile ->
                        LoginInfo(
                            userId = login.userId,
                            accessToken = login.accessToken,
                            deviceId = login.deviceId,
                            displayName = profile.displayName,
                            avatarUrl = profile.avatarUrl
                        )
                    }
                }
            }

        suspend fun loginWith(
            baseUrl: Url,
            storeFactory: StoreFactory,
            scope: CoroutineScope,
            configuration: MatrixClientConfiguration.() -> Unit = {},
            getLoginInfo: suspend (MatrixClientServerApiClient) -> Result<LoginInfo>
        ): Result<IMatrixClient> = kotlin.runCatching {
            val config = MatrixClientConfiguration().apply(configuration)
            val eventContentSerializerMappings = createEventContentSerializerMappings(config.customMappings)
            val json = createMatrixEventJson(eventContentSerializerMappings)

            val store = try {
                storeFactory.createStore(eventContentSerializerMappings, json)
            } catch (exc: Exception) {
                throw MatrixClientStoreException(exc)
            }
            store.init()

            val api = MatrixClientServerApiClient(
                baseUrl = baseUrl,
                httpClientFactory = config.httpClientFactory,
                onLogout = { onLogout(it, store) },
                json = json,
                eventContentSerializerMappings = eventContentSerializerMappings,
            )
            val (userId, deviceId, accessToken, displayName, avatarUrl) = getLoginInfo(api).getOrThrow()
            val olmPickleKey = ""

            api.accessToken.value = accessToken
            store.account.olmPickleKey.value = olmPickleKey
            store.account.baseUrl.value = baseUrl
            store.account.accessToken.value = accessToken
            store.account.userId.value = userId
            store.account.deviceId.value = deviceId
            store.account.displayName.value = displayName
            store.account.avatarUrl.value = avatarUrl

            val matrixClient = MatrixClient(
                olmPickleKey = olmPickleKey,
                userId = userId,
                deviceId = deviceId,
                api = api,
                store = store,
                json = json,
                config = config,
                olmAccount = store.olm.account.value?.let { OlmAccount.unpickle(olmPickleKey, it) }
                    ?: OlmAccount.create().also { store.olm.account.value = it.pickle(olmPickleKey) },
                olmUtility = OlmUtility.create(),
                scope = scope,
            )

            val selfSignedDeviceKeys = matrixClient.olm.getSelfSignedDeviceKeys()
            selfSignedDeviceKeys.signed.keys.forEach {
                store.keys.saveKeyVerificationState(it, KeyVerificationState.Verified(it.value))
            }
            api.keys.setKeys(deviceKeys = selfSignedDeviceKeys).getOrThrow()
            store.keys.outdatedKeys.update { it + userId }

            matrixClient
        }

<<<<<<< HEAD
        @OptIn(ExperimentalTime::class)
=======
        data class SoftLoginInfo(
            val identifier: IdentifierType,
            val passwordOrToken: String,
            val loginType: LoginType = LoginType.Password,
        )

>>>>>>> 692cf503
        suspend fun fromStore(
            storeFactory: StoreFactory,
            onSoftLogin: (suspend () -> SoftLoginInfo)? = null,
            scope: CoroutineScope,
            configuration: MatrixClientConfiguration.() -> Unit = {}
        ): Result<IMatrixClient?> = kotlin.runCatching {
            val config = MatrixClientConfiguration().apply(configuration)
            val eventContentSerializerMappings = createEventContentSerializerMappings(config.customMappings)
            val json = createMatrixEventJson(eventContentSerializerMappings)

            val store = try {
                storeFactory.createStore(eventContentSerializerMappings, json)
            } catch (exc: Exception) {
                throw MatrixClientStoreException(exc)
            }
            store.init()

            val baseUrl = store.account.baseUrl.value
            val userId = store.account.userId.value
            val deviceId = store.account.deviceId.value
            val olmPickleKey = store.account.olmPickleKey.value

            if (olmPickleKey != null && userId != null && deviceId != null && baseUrl != null) {
                val api = MatrixClientServerApiClient(
                    baseUrl = baseUrl,
                    httpClientFactory = config.httpClientFactory,
                    onLogout = { onLogout(it, store) },
                    json = json,
                    eventContentSerializerMappings = eventContentSerializerMappings,
                )
                val accessToken = store.account.accessToken.value ?: onSoftLogin?.let {
                    val (identifier, passwordOrToken, loginType) = onSoftLogin()
                    api.authentication.login(identifier, passwordOrToken, loginType, deviceId)
                        .getOrThrow().accessToken
                        .also { store.account.accessToken.value = it }
                }
                if (accessToken != null) {
                    api.accessToken.value = accessToken
                    MatrixClient(
                        olmPickleKey = olmPickleKey,
                        userId = userId,
                        deviceId = deviceId,
                        api = api,
                        store = store,
                        json = json,
                        config = config,
                        olmAccount = store.olm.account.value?.let { OlmAccount.unpickle(olmPickleKey, it) }
                            ?: OlmAccount.create().also { store.olm.account.value = it.pickle(olmPickleKey) },
                        olmUtility = OlmUtility.create(),
                        scope = scope,
                    )
                } else null
            } else null
        }

        private fun onLogout(
            soft: Boolean,
            store: Store
        ) {
            log.debug { "This device has been logged out (soft=$soft)." }
            store.account.accessToken.value = null
            if (!soft) {
                store.account.syncBatchToken.value = null
            }
        }
    }

    override val loginState: StateFlow<LoginState?> =
        combine(store.account.accessToken, store.account.syncBatchToken) { accessToken, syncBatchToken ->
            when {
                accessToken != null -> LOGGED_IN
                syncBatchToken != null -> LOGGED_OUT_SOFT
                else -> LOGGED_OUT
            }
        }.stateIn(scope, Eagerly, null)

    override suspend fun logout(): Result<Unit> {
        stopSync(true)
        return if (loginState.value == LOGGED_OUT_SOFT) {
            deleteAll()
            Result.success(Unit)
        } else api.authentication.logout()
            .mapCatching {
                deleteAll()
            }
    }

    private suspend fun deleteAll() {
        stopSync(true)
        store.deleteAll()
        olmAccount.free()
        olmUtility.free()
    }

    /**
     * Be aware, that most StateFlows you got before will not be updated after calling this method.
     */
    override suspend fun clearCache(): Result<Unit> = kotlin.runCatching {
        stopSync(true)
        store.account.syncBatchToken.value = null
        store.deleteNonLocal()
        startSync()
    }

    override suspend fun clearMediaCache(): Result<Unit> = kotlin.runCatching {
        stopSync(true)
        store.media.deleteAll()
        startSync()
    }

    private val isInitialized = MutableStateFlow(false)

    override suspend fun startSync(): Result<Unit> = kotlin.runCatching {
        startMatrixClient()
        api.sync.start(
            filter = store.account.filterId.value,
            setPresence = Presence.ONLINE,
            currentBatchToken = store.account.syncBatchToken,
            scope = scope,
        )
    }

    override suspend fun syncOnce(timeout: Long): Result<Unit> = syncOnce(timeout = timeout) { }

    override suspend fun <T> syncOnce(timeout: Long, runOnce: suspend (Sync.Response) -> T): Result<T> {
        startMatrixClient()
        return api.sync.startOnce(
            filter = store.account.backgroundFilterId.value,
            setPresence = Presence.OFFLINE,
            currentBatchToken = store.account.syncBatchToken,
            timeout = timeout,
            runOnce = runOnce
        )
    }

    @OptIn(FlowPreview::class)
    private suspend fun startMatrixClient() {
        if (isInitialized.getAndUpdate { true }.not()) {
            val handler = CoroutineExceptionHandler { _, exception ->
                log.error(exception) { "There was an unexpected exception. Will cancel sync now. This should never happen!!!" }
                scope.launch {
                    stopSync(true)
                }
            }
            scope.launch(handler) {
                loginState.debounce(100.milliseconds).collect {
                    log.info { "login state: $it" }
                    when (it) {
                        LOGGED_OUT_SOFT -> {
                            log.info { "stop sync" }
                            stopSync(true)
                        }
                        LOGGED_OUT -> {
                            log.info { "stop sync and delete all" }
                            stopSync(true)
                            store.deleteAll()
                        }
                        else -> {}
                    }
                }
            }

            val filterId = store.account.filterId.value
            if (filterId == null) {
                log.debug { "set new filter for sync" }
                store.account.filterId.value = api.users.setFilter(
                    userId,
                    Filters(room = Filters.RoomFilter(state = Filters.RoomFilter.StateFilter(lazyLoadMembers = true)))
                ).getOrThrow()
            }
            val backgroundFilterId = store.account.backgroundFilterId.value
            if (backgroundFilterId == null) {
                log.debug { "set new background filter for sync" }
                store.account.backgroundFilterId.value = api.users.setFilter(
                    userId,
                    Filters(
                        room = Filters.RoomFilter(
                            state = Filters.RoomFilter.StateFilter(lazyLoadMembers = true),
                            ephemeral = Filters.RoomFilter.RoomEventFilter(limit = 0)
                        ),
                        presence = Filters.EventFilter(limit = 0)
                    )
                ).getOrThrow()
            }
        }
    }

    override suspend fun stopSync(wait: Boolean) {
        api.sync.stop(wait)
    }

    override suspend fun setDisplayName(displayName: String?): Result<Unit> {
        return api.users.setDisplayName(userId, displayName).map {
            store.account.displayName.value = displayName
        }
    }

    override suspend fun setAvatarUrl(avatarUrl: String?): Result<Unit> {
        return api.users.setAvatarUrl(userId, avatarUrl).map {
            store.account.avatarUrl.value = avatarUrl
        }
    }
}

class MatrixClientStoreException(cause: Throwable?) : RuntimeException(cause)<|MERGE_RESOLUTION|>--- conflicted
+++ resolved
@@ -332,16 +332,12 @@
             matrixClient
         }
 
-<<<<<<< HEAD
-        @OptIn(ExperimentalTime::class)
-=======
         data class SoftLoginInfo(
             val identifier: IdentifierType,
             val passwordOrToken: String,
             val loginType: LoginType = LoginType.Password,
         )
 
->>>>>>> 692cf503
         suspend fun fromStore(
             storeFactory: StoreFactory,
             onSoftLogin: (suspend () -> SoftLoginInfo)? = null,
