package net.folivo.trixnity.client.verification

import io.kotest.assertions.assertSoftly
import io.kotest.matchers.maps.shouldHaveSize
import io.kotest.matchers.shouldBe
import io.kotest.matchers.types.shouldBeInstanceOf
import kotlinx.coroutines.ExperimentalCoroutinesApi
import kotlinx.coroutines.async
import kotlinx.coroutines.delay
import kotlinx.coroutines.flow.MutableStateFlow
import kotlinx.coroutines.flow.filterNotNull
import kotlinx.coroutines.flow.first
import kotlinx.coroutines.flow.flowOf
import kotlinx.coroutines.test.currentTime
import kotlinx.datetime.Instant
import net.folivo.trixnity.client.*
import net.folivo.trixnity.client.mocks.*
import net.folivo.trixnity.client.store.*
import net.folivo.trixnity.client.verification.ActiveVerificationState.Cancel
import net.folivo.trixnity.client.verification.ActiveVerificationState.TheirRequest
import net.folivo.trixnity.client.verification.SelfVerificationMethod.*
import net.folivo.trixnity.client.verification.VerificationService.SelfVerificationMethods
import net.folivo.trixnity.client.verification.VerificationService.SelfVerificationMethods.PreconditionsNotMet.Reason
import net.folivo.trixnity.clientserverapi.client.SyncBatchTokenStore
import net.folivo.trixnity.clientserverapi.client.SyncState
import net.folivo.trixnity.clientserverapi.client.startOnce
import net.folivo.trixnity.clientserverapi.model.rooms.CreateRoom
import net.folivo.trixnity.clientserverapi.model.rooms.SendEventResponse
import net.folivo.trixnity.clientserverapi.model.rooms.SendMessageEvent
import net.folivo.trixnity.clientserverapi.model.sync.Sync
import net.folivo.trixnity.clientserverapi.model.users.SendToDevice
import net.folivo.trixnity.core.UserInfo
import net.folivo.trixnity.core.model.EventId
import net.folivo.trixnity.core.model.RoomId
import net.folivo.trixnity.core.model.UserId
import net.folivo.trixnity.core.model.events.ClientEvent
import net.folivo.trixnity.core.model.events.ClientEvent.GlobalAccountDataEvent
import net.folivo.trixnity.core.model.events.ClientEvent.RoomEvent.MessageEvent
import net.folivo.trixnity.core.model.events.ClientEvent.ToDeviceEvent
import net.folivo.trixnity.core.model.events.DecryptedOlmEvent
import net.folivo.trixnity.core.model.events.ToDeviceEventContent
import net.folivo.trixnity.core.model.events.m.DirectEventContent
import net.folivo.trixnity.core.model.events.m.RelatesTo
import net.folivo.trixnity.core.model.events.m.key.verification.VerificationCancelEventContent
import net.folivo.trixnity.core.model.events.m.key.verification.VerificationCancelEventContent.Code
import net.folivo.trixnity.core.model.events.m.key.verification.VerificationMethod.Sas
import net.folivo.trixnity.core.model.events.m.key.verification.VerificationRequestToDeviceEventContent
import net.folivo.trixnity.core.model.events.m.room.EncryptedToDeviceEventContent.OlmEncryptedToDeviceEventContent
import net.folivo.trixnity.core.model.events.m.room.MemberEventContent
import net.folivo.trixnity.core.model.events.m.room.Membership
import net.folivo.trixnity.core.model.events.m.room.RoomMessageEventContent.VerificationRequest
import net.folivo.trixnity.core.model.events.m.secretstorage.DefaultSecretKeyEventContent
import net.folivo.trixnity.core.model.events.m.secretstorage.SecretKeyEventContent
import net.folivo.trixnity.core.model.keys.*
import net.folivo.trixnity.core.model.keys.Key.Curve25519Key
import net.folivo.trixnity.core.model.keys.KeyValue.Curve25519KeyValue
import net.folivo.trixnity.crypto.olm.DecryptedOlmEventContainer
import net.folivo.trixnity.crypto.olm.OlmEncryptionService
import net.folivo.trixnity.test.utils.TrixnityBaseTest
import net.folivo.trixnity.test.utils.runTest
import net.folivo.trixnity.test.utils.testClock
import net.folivo.trixnity.olm.OlmLibraryException
import net.folivo.trixnity.testutils.PortableMockEngineConfig
import net.folivo.trixnity.testutils.matrixJsonEndpoint
import kotlin.test.Test
import kotlin.test.assertNotNull
import kotlin.time.Duration.Companion.days
import kotlin.time.Duration.Companion.seconds

@OptIn(ExperimentalCoroutinesApi::class)
class VerificationServiceTest : TrixnityBaseTest() {

<<<<<<< HEAD
class VerificationServiceTest : ShouldSpec(body)

private val body: ShouldSpec.() -> Unit = {

    timeout = 30_000
    val aliceUserId = UserId("alice", "server")
    val aliceDeviceId = "AAAAAA"
    val bobUserId = UserId("bob", "server")
    val bobDeviceId = "BBBBBB"
    val eventId = EventId("$1event")
    val roomId = RoomId("room", "server")
    lateinit var apiConfig: PortableMockEngineConfig
    lateinit var syncBatchTokenStore: SyncBatchTokenStore
    lateinit var api: MatrixClientServerApiClientImpl
    lateinit var scope: CoroutineScope
    lateinit var keyStore: KeyStore
    lateinit var globalAccountDataStore: GlobalAccountDataStore
    lateinit var olmDecrypterMock: OlmDecrypterMock
    lateinit var olmEncryptionServiceMock: OlmEncryptionServiceMock
    lateinit var roomServiceMock: RoomServiceMock
    lateinit var keyServiceMock: KeyServiceMock
    lateinit var userServiceMock: UserServiceMock
    lateinit var keyTrustServiceMock: KeyTrustServiceMock
    lateinit var keySecretServiceMock: KeySecretServiceMock
    val json = createMatrixEventJson()
    val currentSyncState = MutableStateFlow(SyncState.STOPPED)

    lateinit var cut: VerificationServiceImpl

    beforeTest {
        scope = CoroutineScope(Dispatchers.Default)
        keyStore = getInMemoryKeyStore(scope)
        globalAccountDataStore = getInMemoryGlobalAccountDataStore(scope)
        olmDecrypterMock = OlmDecrypterMock()
        olmEncryptionServiceMock = OlmEncryptionServiceMock()
        roomServiceMock = RoomServiceMock()
        userServiceMock = UserServiceMock()
        keyServiceMock = KeyServiceMock()
        keyTrustServiceMock = KeyTrustServiceMock()
        keySecretServiceMock = KeySecretServiceMock()
        syncBatchTokenStore = SyncBatchTokenStore.inMemory()
        val (newApi, newApiConfig) = mockMatrixClientServerApiClient(
            json = json,
            syncBatchTokenStore = syncBatchTokenStore,
        )
        apiConfig = newApiConfig
        api = newApi
        cut = VerificationServiceImpl(
            userInfo = UserInfo(aliceUserId, aliceDeviceId, Key.Ed25519Key(null, ""), Curve25519Key(null, "")),
            api = api,
            keyStore = keyStore,
            globalAccountDataStore = globalAccountDataStore,
            olmDecrypter = olmDecrypterMock,
            olmEncryptionService = olmEncryptionServiceMock,
            roomService = roomServiceMock,
            userService = userServiceMock,
            keyService = keyServiceMock,
            keyTrustService = keyTrustServiceMock,
            keySecretService = keySecretServiceMock,
            currentSyncState = CurrentSyncState(currentSyncState),
            clock = Clock.System,
        )
        cut.startInCoroutineScope(scope)
    }
    afterTest {
        scope.cancel()
=======
    init {
        testScope.testScheduler.advanceTimeBy(10.days)
>>>>>>> f42affe2
    }

    private val aliceUserId = UserId("alice", "server")
    private val aliceDeviceId = "AAAAAA"
    private val bobUserId = UserId("bob", "server")
    private val bobDeviceId = "BBBBBB"
    private val eventId = EventId("$1event")
    private val roomId = RoomId("room", "server")

    private val currentSyncState = MutableStateFlow(SyncState.STOPPED)
    private val olmDecrypterMock = OlmDecrypterMock()
    private val olmEncryptionServiceMock = OlmEncryptionServiceMock()
    private val syncBatchTokenStore = SyncBatchTokenStore.inMemory()
    private val roomServiceMock = RoomServiceMock()
    private val keyServiceMock = KeyServiceMock()
    private val keyTrustServiceMock = KeyTrustServiceMock()
    private val keySecretServiceMock = KeySecretServiceMock()

    private val keyStore = getInMemoryKeyStore()
    private val globalAccountDataStore = getInMemoryGlobalAccountDataStore()

    private val apiConfig = PortableMockEngineConfig()
    private val api = mockMatrixClientServerApiClient(
        config = apiConfig,
        syncBatchTokenStore = syncBatchTokenStore
    )
    private val cut = VerificationServiceImpl(
        userInfo = UserInfo(aliceUserId, aliceDeviceId, Key.Ed25519Key(null, ""), Curve25519Key(null, "")),
        api = api,
        keyStore = keyStore,
        globalAccountDataStore = globalAccountDataStore,
        olmDecrypter = olmDecrypterMock,
        olmEncryptionService = olmEncryptionServiceMock,
        roomService = roomServiceMock,
        keyService = keyServiceMock,
        keyTrustService = keyTrustServiceMock,
        keySecretService = keySecretServiceMock,
        currentSyncState = CurrentSyncState(currentSyncState),
        clock = testScope.testClock,
    ).apply {
        startInCoroutineScope(testScope.backgroundScope)
    }

    @Test
    fun `init » handleVerificationRequestEvents » ignore request that is timed out`() = runTest {
        val request = VerificationRequestToDeviceEventContent(bobDeviceId, setOf(Sas), 1111, "transaction1")
        apiConfig.endpoints {
            matrixJsonEndpoint(Sync()) {
                Sync.Response(
                    nextBatch = "nextBatch",
                    toDevice = Sync.Response.ToDevice(listOf(ToDeviceEvent(request, bobUserId)))
                )
            }
        }
        api.sync.startOnce().getOrThrow()

        val activeDeviceVerifications = cut.activeDeviceVerification.value
        activeDeviceVerifications shouldBe null
    }

    @Test
    fun `init » handleVerificationRequestEvents » add device verification`() = runTest {
        val request = VerificationRequestToDeviceEventContent(
            bobDeviceId,
            setOf(Sas),
            currentTime,
            "transaction1"
        )
        apiConfig.endpoints {
            matrixJsonEndpoint(Sync()) {
                Sync.Response(
                    nextBatch = "nextBatch",
                    toDevice = Sync.Response.ToDevice(listOf(ToDeviceEvent(request, bobUserId)))
                )
            }
        }
        api.sync.startOnce().getOrThrow()
        val activeDeviceVerification = cut.activeDeviceVerification.first { it != null }
        require(activeDeviceVerification != null)
        activeDeviceVerification.state.value.shouldBeInstanceOf<TheirRequest>()
    }

    @Test
    fun `init » handleVerificationRequestEvents » cancel second verification request`() = runTest {
        val request1 = VerificationRequestToDeviceEventContent(
            bobDeviceId,
            setOf(Sas),
            currentTime,
            "transaction1"
        )
        val request2 = VerificationRequestToDeviceEventContent(
            aliceDeviceId,
            setOf(Sas),
            currentTime,
            "transaction2"
        )
        apiConfig.endpoints {
            matrixJsonEndpoint(Sync()) {
                Sync.Response(
                    nextBatch = "nextBatch",
                    toDevice = Sync.Response.ToDevice(
                        listOf(
                            ToDeviceEvent(request1, bobUserId),
                            ToDeviceEvent(request2, aliceUserId)
                        )
                    )
                )
            }
            matrixJsonEndpoint(SendToDevice("m.key.verification.cancel", "*")) {
            }
        }
        api.sync.startOnce().getOrThrow()

        val activeDeviceVerification = cut.activeDeviceVerification.first { it != null }
        require(activeDeviceVerification != null)
        activeDeviceVerification.theirDeviceId shouldBe bobDeviceId

        delay(1.seconds)

        olmEncryptionServiceMock.encryptOlmCalled shouldBe Triple(
            VerificationCancelEventContent(Code.User, "user cancelled verification", null, "transaction2"),
            aliceUserId,
            aliceDeviceId
        )
    }

    @Test
    fun `init » handleOlmDecryptedDeviceVerificationRequestEvents » ignore request that is timed out`() = runTest {
        val request = VerificationRequestToDeviceEventContent(bobDeviceId, setOf(Sas), 1111, "transaction1")
        olmDecrypterMock.eventSubscribers.first().first()(
            DecryptedOlmEventContainer(
                ToDeviceEvent(OlmEncryptedToDeviceEventContent(mapOf(), Curve25519KeyValue("")), bobUserId),
                DecryptedOlmEvent(request, bobUserId, keysOf(), aliceUserId, keysOf())
            )
        )
        cut.activeDeviceVerification.value shouldBe null
    }

    @Test
    fun `init » handleOlmDecryptedDeviceVerificationRequestEvents » add device verification`() = runTest {
        val request = VerificationRequestToDeviceEventContent(
            bobDeviceId,
            setOf(Sas),
            currentTime,
            "transaction1"
        )
        olmDecrypterMock.eventSubscribers.first().first()(
            DecryptedOlmEventContainer(
                ToDeviceEvent(OlmEncryptedToDeviceEventContent(mapOf(), Curve25519KeyValue("")), bobUserId),
                DecryptedOlmEvent(request, bobUserId, keysOf(), aliceUserId, keysOf())
            )
        )
        val activeDeviceVerification = cut.activeDeviceVerification.first { it != null }
        require(activeDeviceVerification != null)
        activeDeviceVerification.state.value.shouldBeInstanceOf<TheirRequest>()
    }

    @Test
    fun `init » handleOlmDecryptedDeviceVerificationRequestEvents » cancel second device verification`() = runTest {
        apiConfig.endpoints {
            matrixJsonEndpoint(SendToDevice("m.key.verification.cancel", "*")) {
            }
        }

        val request1 = VerificationRequestToDeviceEventContent(
            bobDeviceId,
            setOf(Sas),
            currentTime,
            "transaction1"
        )
        val request2 = VerificationRequestToDeviceEventContent(
            aliceDeviceId,
            setOf(Sas),
            currentTime,
            "transaction2"
        )
        olmDecrypterMock.eventSubscribers.first().first()(
            DecryptedOlmEventContainer(
                ToDeviceEvent(OlmEncryptedToDeviceEventContent(mapOf(), Curve25519KeyValue("")), bobUserId),
                DecryptedOlmEvent(request1, bobUserId, keysOf(), aliceUserId, keysOf())
            )
        )
        olmDecrypterMock.eventSubscribers.first().first()(
            DecryptedOlmEventContainer(
                ToDeviceEvent(OlmEncryptedToDeviceEventContent(mapOf(), Curve25519KeyValue("")), bobUserId),
                DecryptedOlmEvent(request2, aliceUserId, keysOf(), aliceUserId, keysOf())
            )
        )
        val activeDeviceVerification = cut.activeDeviceVerification.first { it != null }
        require(activeDeviceVerification != null)
        activeDeviceVerification.theirDeviceId shouldBe bobDeviceId
        eventually(1.seconds) {
            olmEncryptionServiceMock.encryptOlmCalled shouldBe Triple(
                VerificationCancelEventContent(
                    Code.User,
                    "already have an active device verification",
                    null,
                    "transaction2"
                ),
                aliceUserId,
                aliceDeviceId
            )
        }
    }

    @Test
    fun `init » startLifecycleOfActiveVerifications » start all lifecycles of device verifications`() = runTest {
        val request = VerificationRequestToDeviceEventContent(
            bobDeviceId,
            setOf(Sas),
            currentTime,
            "transaction"
        )
        syncBatchTokenStore.setSyncBatchToken("token1")
        apiConfig.endpoints {
            matrixJsonEndpoint(Sync(since = "token1")) {
                Sync.Response(
                    nextBatch = "nextBatch1",
                    toDevice = Sync.Response.ToDevice(listOf(ToDeviceEvent(request, bobUserId)))
                )
            }
            matrixJsonEndpoint(Sync(since = "nextBatch1")) {
                Sync.Response(
                    nextBatch = "nextBatch2",
                    toDevice = Sync.Response.ToDevice(
                        listOf(
                            ToDeviceEvent(
                                VerificationCancelEventContent(Code.User, "user", null, "transaction"),
                                bobUserId
                            )
                        )
                    )
                )
            }
        }
        api.sync.startOnce().getOrThrow()
        val activeDeviceVerification = cut.activeDeviceVerification.first { it != null }
        require(activeDeviceVerification != null)
        api.sync.startOnce().getOrThrow()
        activeDeviceVerification.state.first { it is Cancel } shouldBe Cancel(
            VerificationCancelEventContent(Code.User, "user", null, "transaction"),
            false
        )
        cut.activeDeviceVerification.first { it == null } shouldBe null
    }

    @Test
    fun `init » startLifecycleOfActiveVerifications » start all lifecycles of user verifications`() = runTest {
        val nextEventId = EventId("$1nextEventId")
        apiConfig.endpoints {
            matrixJsonEndpoint(
                SendMessageEvent(roomId, "m.room.message", "transaction1"),
            ) {
                SendEventResponse(EventId("$24event"))
            }
        }
        val timelineEvent = TimelineEvent(
            event = MessageEvent(
                VerificationRequest(bobDeviceId, aliceUserId, setOf(Sas)),
                eventId,
                bobUserId,
                roomId,
                currentTime
            ),
            previousEventId = null,
            nextEventId = nextEventId,
            gap = null
        )
        roomServiceMock.returnGetTimelineEvent = MutableStateFlow(timelineEvent)
        roomServiceMock.returnGetTimelineEvents = flowOf(
            MutableStateFlow(
                TimelineEvent(
                    event = MessageEvent(
                        VerificationCancelEventContent(
                            Code.User, "user",
                            transactionId = null,
                            relatesTo = RelatesTo.Reference(eventId)
                        ),
                        nextEventId,
                        bobUserId,
                        roomId,
                        currentTime
                    ),
                    previousEventId = null,
                    nextEventId = nextEventId,
                    gap = null
                )
            )
        )
        val result = cut.getActiveUserVerification(timelineEvent.roomId, timelineEvent.eventId)?.state
        assertNotNull(result)
        result.first { it is Cancel } shouldBe Cancel(
            VerificationCancelEventContent(Code.User, "user", RelatesTo.Reference(eventId), null),
            false
        )
    }


    @Test
    fun `createDeviceVerificationRequest » send request to device and save locally`() = runTest {
        var sendToDeviceEvents: Map<UserId, Map<String, ToDeviceEventContent>>? = null
        apiConfig.endpoints {
            matrixJsonEndpoint(
                SendToDevice("m.key.verification.request", "*"),
            ) {
                sendToDeviceEvents = it.messages
            }
        }
        olmEncryptionServiceMock.returnEncryptOlm =
            Result.failure(OlmEncryptionService.EncryptOlmError.OlmLibraryError(OlmLibraryException("dino")))
        val createdVerification = cut.createDeviceVerificationRequest(bobUserId, setOf(bobDeviceId)).getOrThrow()
        val activeDeviceVerification = cut.activeDeviceVerification.filterNotNull().first()
        createdVerification shouldBe activeDeviceVerification
        assertSoftly(sendToDeviceEvents) {
            this?.shouldHaveSize(1)
            this?.get(bobUserId)?.get(bobDeviceId)
                ?.shouldBeInstanceOf<VerificationRequestToDeviceEventContent>()?.fromDevice shouldBe aliceDeviceId
        }
    }

    @Test
    fun `createUserVerificationRequest » no direct room with user exists » create room and send request into it`() =
        runTest {
            var createRoomCalled = false
            apiConfig.endpoints {
                matrixJsonEndpoint(CreateRoom()) {
                    createRoomCalled = true
                    it.invite shouldBe setOf(bobUserId)
                    it.isDirect shouldBe true
                    CreateRoom.Response(roomId)
                }
            }
<<<<<<< HEAD
            olmEncryptionServiceMock.returnEncryptOlm =
                Result.failure(OlmEncryptionService.EncryptOlmError.OlmLibraryError(OlmLibraryException("dino")))
            val createdVerification = cut.createDeviceVerificationRequest(bobUserId, setOf(bobDeviceId)).getOrThrow()
            val activeDeviceVerification = cut.activeDeviceVerification.filterNotNull().first()
            createdVerification shouldBe activeDeviceVerification
            assertSoftly(sendToDeviceEvents) {
                this?.shouldHaveSize(1)
                this?.get(bobUserId)?.get(bobDeviceId)
                    ?.shouldBeInstanceOf<VerificationRequestToDeviceEventContent>()?.fromDevice shouldBe aliceDeviceId
            }
        }
    }
    context(VerificationServiceImpl::createUserVerificationRequest.name) {
        beforeTest {
            userServiceMock.roomUsers.put(
                Pair(bobUserId, roomId), flowOf(
                    RoomUser(
                        roomId, bobUserId, "Bob",
                        ClientEvent.RoomEvent.StateEvent(
                            MemberEventContent(membership = Membership.JOIN),
                            id = EventId("0"),
                            sender = bobUserId,
                            roomId,
                            Clock.System.now().toEpochMilliseconds(),
                            stateKey = bobUserId.full
                        )
                    )
                )
            )
        }
        context("no direct room with user exists") {
            should("create room and send request into it") {
                var createRoomCalled = false
                apiConfig.endpoints {
                    matrixJsonEndpoint(CreateRoom()) {
                        createRoomCalled = true
                        it.invite shouldBe setOf(bobUserId)
                        it.isDirect shouldBe true
                        CreateRoom.Response(roomId)
                    }
                }
                val result = async { cut.createUserVerificationRequest(bobUserId).getOrThrow() }
                val message = roomServiceMock.sentMessages.first { it.isNotEmpty() }.first().second
                roomServiceMock.outbox.value =
                    listOf(
                        flowOf(
                            RoomOutboxMessage(
                                transactionId = "1",
                                roomId = roomId,
                                content = message,
                                eventId = EventId("bla"),
                                createdAt = Clock.System.now(),
                            )
=======
            val result = async { cut.createUserVerificationRequest(bobUserId).getOrThrow() }
            val message = roomServiceMock.sentMessages.first { it.isNotEmpty() }.first().second
            roomServiceMock.outbox.value =
                listOf(
                    flowOf(
                        RoomOutboxMessage(
                            transactionId = "1",
                            roomId = roomId,
                            content = message,
                            eventId = EventId("bla"),
                            createdAt = Instant.fromEpochMilliseconds(currentTime),
>>>>>>> f42affe2
                        )
                    )
                )

            result.await()
            createRoomCalled shouldBe true
        }

    @Test
    fun `createUserVerificationRequest » direct room with user exists » send request to existing room`() = runTest {
        globalAccountDataStore.save(
            GlobalAccountDataEvent(DirectEventContent(mapOf(bobUserId to setOf(roomId))))
        )
        val result = async { cut.createUserVerificationRequest(bobUserId).getOrThrow() }
        val message = roomServiceMock.sentMessages.first { it.isNotEmpty() }.first().second
        roomServiceMock.outbox.value =
            listOf(
                flowOf(
                    RoomOutboxMessage(
                        transactionId = "1",
                        roomId = roomId,
                        content = message,
                        eventId = EventId("bla"),
                        createdAt = Instant.fromEpochMilliseconds(currentTime),
                    )
<<<<<<< HEAD
                result.await()
            }
        }
        context("direct room with user exists but other user left and a new direct room was created") {
            should("send request to room with other user present") {
                val abandonedRoom = RoomId("abandonedRoom", "Server")
                globalAccountDataStore.save(
                    GlobalAccountDataEvent(DirectEventContent(mapOf(bobUserId to setOf(abandonedRoom, roomId))))
                )
                userServiceMock.roomUsers.put(
                    Pair(bobUserId, abandonedRoom), flowOf(
                        RoomUser(
                            roomId, bobUserId, "Bob",
                            ClientEvent.RoomEvent.StateEvent(
                                MemberEventContent(membership = Membership.LEAVE),
                                id = EventId("0"),
                                sender = bobUserId,
                                roomId,
                                Clock.System.now().toEpochMilliseconds(),
                                stateKey = bobUserId.full
                            )
                        )
                    )
                )
                val result = async { cut.createUserVerificationRequest(bobUserId).getOrThrow() }
                val message = roomServiceMock.sentMessages.first { it.isNotEmpty() }.first().second
                roomServiceMock.outbox.value =
                    listOf(
                        flowOf(
                            RoomOutboxMessage(
                                transactionId = "1",
                                roomId = roomId,
                                content = message,
                                eventId = EventId("bla"),
                                createdAt = Clock.System.now(),
                            )
                        )
                    )
                result.await()
            }
        }
=======
                )
            )
        result.await()
>>>>>>> f42affe2
    }

    @Test
    fun `return PreconditionsNotMet when initial sync is still running`() =
        runTest(setup = { getSelfVerificationMethodsSetup() }) {
            currentSyncState.value = SyncState.INITIAL_SYNC
            keyStore.updateDeviceKeys(aliceUserId) {
                mapOf(
                    aliceDeviceId to StoredDeviceKeys(
                        Signed(DeviceKeys(aliceUserId, aliceDeviceId, setOf(), keysOf()), null),
                        KeySignatureTrustLevel.NotCrossSigned
                    )
                )
            }
            keyStore.updateCrossSigningKeys(aliceUserId) {
                setOf()
            }
            val result = cut.getSelfVerificationMethods()
            result.first() shouldBe SelfVerificationMethods.PreconditionsNotMet(setOf(Reason.SyncNotRunning))
        }

    @Test
    fun `return PreconditionsNotMet when device keys not fetched yet`() =
        runTest(setup = { getSelfVerificationMethodsSetup() }) {
            keyStore.updateCrossSigningKeys(aliceUserId) {
                setOf()
            }
            val result = cut.getSelfVerificationMethods()
            result.first() shouldBe SelfVerificationMethods.PreconditionsNotMet(setOf(Reason.DeviceKeysNotFetchedYet))
        }

    @Test
    fun `return PreconditionsNotMet when cross signing keys not fetched yet`() =
        runTest(setup = { getSelfVerificationMethodsSetup() }) {
            keyStore.updateDeviceKeys(aliceUserId) {
                mapOf(
                    aliceDeviceId to StoredDeviceKeys(
                        Signed(DeviceKeys(aliceUserId, aliceDeviceId, setOf(), keysOf()), null),
                        KeySignatureTrustLevel.NotCrossSigned
                    )
                )
            }
            val result = cut.getSelfVerificationMethods()
            result.first() shouldBe SelfVerificationMethods.PreconditionsNotMet(setOf(Reason.CrossSigningKeysNotFetchedYet))
        }

    @Test
    fun `return NoCrossSigningEnabled when cross signing keys are fetched but empty`() =
        runTest(setup = { getSelfVerificationMethodsSetup() }) {
            keyStore.updateDeviceKeys(aliceUserId) {
                mapOf(
                    aliceDeviceId to StoredDeviceKeys(
                        Signed(DeviceKeys(aliceUserId, aliceDeviceId, setOf(), keysOf()), null),
                        KeySignatureTrustLevel.NotCrossSigned
                    )
                )
            }
            keyStore.updateCrossSigningKeys(aliceUserId) {
                setOf()
            }
            val result = cut.getSelfVerificationMethods()
            result.first() shouldBe SelfVerificationMethods.NoCrossSigningEnabled
        }

    @Test
    fun `return AlreadyCrossSigned when already cross signed`() =
        runTest(setup = { getSelfVerificationMethodsSetup() }) {
            keyStore.updateDeviceKeys(aliceUserId) {
                mapOf(
                    aliceDeviceId to StoredDeviceKeys(
                        Signed(DeviceKeys(aliceUserId, aliceDeviceId, setOf(), keysOf()), null),
                        KeySignatureTrustLevel.CrossSigned(true)
                    )
                )
            }
            keyStore.updateCrossSigningKeys(aliceUserId) {
                setOf(
                    StoredCrossSigningKeys(
                        Signed(CrossSigningKeys(aliceUserId, setOf(), keysOf()), null),
                        KeySignatureTrustLevel.Valid(true)
                    )
                )
            }
            cut.getSelfVerificationMethods().first() shouldBe SelfVerificationMethods.AlreadyCrossSigned
        }

    @Test
    fun `add CrossSignedDeviceVerification`() = runTest(setup = { getSelfVerificationMethodsSetup() }) {
        apiConfig.endpoints {
            matrixJsonEndpoint(SendToDevice("m.key.verification.request", "*")) {
            }
        }
        keyStore.updateCrossSigningKeys(aliceUserId) {
            setOf(
                StoredCrossSigningKeys(
                    Signed(CrossSigningKeys(aliceUserId, setOf(), keysOf()), null),
                    KeySignatureTrustLevel.Valid(true)
                )
            )
        }
        keyStore.updateDeviceKeys(aliceUserId) {
            mapOf(
                aliceDeviceId to StoredDeviceKeys(
                    Signed(DeviceKeys(aliceUserId, aliceDeviceId, setOf(), keysOf()), null),
                    KeySignatureTrustLevel.NotCrossSigned
                ),
                "DEV2" to StoredDeviceKeys(
                    Signed(DeviceKeys(aliceUserId, "DEV2", setOf(), keysOf()), null),
                    KeySignatureTrustLevel.CrossSigned(false)
                ),
                "DEV3" to StoredDeviceKeys(
                    Signed(DeviceKeys(aliceUserId, "DEV3", setOf(), keysOf()), null),
                    KeySignatureTrustLevel.Valid(false)
                )
            )
        }
        val result = cut.getSelfVerificationMethods().first()
            .shouldBeInstanceOf<SelfVerificationMethods.CrossSigningEnabled>().methods
        result.size shouldBe 1
        val firstResult = result.first()
        firstResult.shouldBeInstanceOf<CrossSignedDeviceVerification>()
        firstResult.createDeviceVerification().getOrThrow().shouldBeInstanceOf<ActiveDeviceVerification>()
    }

    @Test
    fun `don't add CrossSignedDeviceVerification when there are no cross signed devices`() =
        runTest(setup = { getSelfVerificationMethodsSetup() }) {
            keyStore.updateCrossSigningKeys(aliceUserId) {
                setOf(
                    StoredCrossSigningKeys(
                        Signed(CrossSigningKeys(aliceUserId, setOf(), keysOf()), null),
                        KeySignatureTrustLevel.Valid(true)
                    )
                )
            }
            keyStore.updateDeviceKeys(aliceUserId) {
                mapOf(
                    aliceDeviceId to StoredDeviceKeys(
                        Signed(DeviceKeys(aliceUserId, aliceDeviceId, setOf(), keysOf()), null),
                        KeySignatureTrustLevel.NotCrossSigned
                    )
                )
            }
            cut.getSelfVerificationMethods().first()
                .shouldBeInstanceOf<SelfVerificationMethods.CrossSigningEnabled>()
                .methods.size shouldBe 0
        }

    @Test
    fun `add AesHmacSha2RecoveryKeyWithPbkdf2Passphrase`() = runTest(setup = { getSelfVerificationMethodsSetup() }) {
        val defaultKey = SecretKeyEventContent.AesHmacSha2Key(
            name = "default key",
            passphrase = null,
        )
        globalAccountDataStore.save(GlobalAccountDataEvent(DefaultSecretKeyEventContent("KEY")))
        globalAccountDataStore.save(GlobalAccountDataEvent(defaultKey, "KEY"))
        keyStore.updateCrossSigningKeys(aliceUserId) {
            setOf(
                StoredCrossSigningKeys(
                    Signed(CrossSigningKeys(aliceUserId, setOf(), keysOf()), null),
                    KeySignatureTrustLevel.Valid(true)
                )
            )
        }
        keyStore.updateDeviceKeys(aliceUserId) {
            mapOf(
                aliceDeviceId to StoredDeviceKeys(
                    Signed(DeviceKeys(aliceUserId, aliceDeviceId, setOf(), keysOf()), null),
                    KeySignatureTrustLevel.NotCrossSigned
                )
            )
        }
<<<<<<< HEAD
        // TODO enable this on Js
        should("honor data class equality") {
            globalAccountDataStore.save(GlobalAccountDataEvent(DefaultSecretKeyEventContent("KEY")))
            globalAccountDataStore.save(
                GlobalAccountDataEvent(
                    SecretKeyEventContent.AesHmacSha2Key(
                        name = "default key",
                        passphrase = SecretKeyEventContent.AesHmacSha2Key.SecretStorageKeyPassphrase.Pbkdf2(
                            "salt",
                            10_000
                        ),
                    ), "KEY"
                )
            )
=======
        cut.getSelfVerificationMethods().first()
            .shouldBeInstanceOf<SelfVerificationMethods.CrossSigningEnabled>().methods shouldBe setOf(
            AesHmacSha2RecoveryKey(keySecretServiceMock, keyTrustServiceMock, "KEY", defaultKey)
        )
    }
>>>>>>> f42affe2

    @Test
    fun `add AesHmacSha2RecoveryKey`() = runTest(setup = { getSelfVerificationMethodsSetup() }) {
        val defaultKey = SecretKeyEventContent.AesHmacSha2Key(
            name = "default key",
            passphrase = SecretKeyEventContent.AesHmacSha2Key.SecretStorageKeyPassphrase.Pbkdf2("salt", 10_000),
        )
        globalAccountDataStore.save(GlobalAccountDataEvent(DefaultSecretKeyEventContent("KEY")))
        globalAccountDataStore.save(GlobalAccountDataEvent(defaultKey, "KEY"))
        keyStore.updateCrossSigningKeys(aliceUserId) {
            setOf(
                StoredCrossSigningKeys(
                    Signed(CrossSigningKeys(aliceUserId, setOf(), keysOf()), null),
                    KeySignatureTrustLevel.Valid(true)
                )
            )
        }
        keyStore.updateDeviceKeys(aliceUserId) {
            mapOf(
                aliceDeviceId to StoredDeviceKeys(
                    Signed(DeviceKeys(aliceUserId, aliceDeviceId, setOf(), keysOf()), null),
                    KeySignatureTrustLevel.NotCrossSigned
                )
            )
        }
        cut.getSelfVerificationMethods().first()
            .shouldBeInstanceOf<SelfVerificationMethods.CrossSigningEnabled>().methods shouldBe setOf(
            AesHmacSha2RecoveryKey(keySecretServiceMock, keyTrustServiceMock, "KEY", defaultKey),
            AesHmacSha2RecoveryKeyWithPbkdf2Passphrase(keySecretServiceMock, keyTrustServiceMock, "KEY", defaultKey)
        )
    }

    // TODO enable this on Js
    @Test
    fun `honor data class equality`() = runTest(setup = { getSelfVerificationMethodsSetup() }) {
        globalAccountDataStore.save(GlobalAccountDataEvent(DefaultSecretKeyEventContent("KEY")))
        globalAccountDataStore.save(
            GlobalAccountDataEvent(
                SecretKeyEventContent.AesHmacSha2Key(
                    name = "default key",
                    passphrase = SecretKeyEventContent.AesHmacSha2Key.SecretStorageKeyPassphrase.Pbkdf2("salt", 10_000),
                ), "KEY"
            )
        )

        keyStore.updateCrossSigningKeys(aliceUserId) {
            setOf(
                StoredCrossSigningKeys(
                    Signed(CrossSigningKeys(aliceUserId, setOf(), keysOf()), null),
                    KeySignatureTrustLevel.Valid(true)
                )
            )
        }
        keyStore.updateDeviceKeys(aliceUserId) {
            mapOf(
                aliceDeviceId to StoredDeviceKeys(
                    Signed(DeviceKeys(aliceUserId, aliceDeviceId, setOf(), keysOf()), null),
                    KeySignatureTrustLevel.NotCrossSigned
                ),
                "DEV2" to StoredDeviceKeys(
                    Signed(DeviceKeys(aliceUserId, "DEV2", setOf(), keysOf()), null),
                    KeySignatureTrustLevel.CrossSigned(false)
                ),
            )
        }

        val methods1 = cut.getSelfVerificationMethods().first()
            .shouldBeInstanceOf<SelfVerificationMethods.CrossSigningEnabled>().methods
        val methods2 = cut.getSelfVerificationMethods().first()
            .shouldBeInstanceOf<SelfVerificationMethods.CrossSigningEnabled>().methods

        methods1.size shouldBe 3
        methods1 shouldBe methods2
    }

    @Test
    fun `getActiveUserVerification » skip timed out verifications`() = runTest {
        val timelineEvent = TimelineEvent(
            event = MessageEvent(
                VerificationRequest(bobDeviceId, aliceUserId, setOf(Sas)),
                eventId,
                bobUserId,
                roomId,
                1234
            ),
            previousEventId = null,
            nextEventId = null,
            gap = null
        )
        roomServiceMock.returnGetTimelineEvent = MutableStateFlow(timelineEvent)
        val result = cut.getActiveUserVerification(timelineEvent.roomId, timelineEvent.eventId)
        result shouldBe null
    }

    @Test
    fun `getActiveUserVerification » return cached verification`() = runTest {
        val timelineEvent = TimelineEvent(
            event = MessageEvent(
                VerificationRequest(bobDeviceId, aliceUserId, setOf(Sas)),
                eventId,
                bobUserId,
                roomId,
                currentTime,
            ),
            previousEventId = null,
            nextEventId = null,
            gap = null
        )
        roomServiceMock.returnGetTimelineEvent = MutableStateFlow(timelineEvent)
        val result1 = cut.getActiveUserVerification(timelineEvent.roomId, timelineEvent.eventId)
        assertNotNull(result1)
        val result2 = cut.getActiveUserVerification(timelineEvent.roomId, timelineEvent.eventId)
        result2 shouldBe result1
    }

    @Test
    fun `getActiveUserVerification » create verification from event`() = runTest {
        val timelineEvent = TimelineEvent(
            event = MessageEvent(
                VerificationRequest(bobDeviceId, aliceUserId, setOf(Sas)),
                eventId,
                bobUserId,
                roomId,
                currentTime,
            ),
            previousEventId = null,
            nextEventId = null,
            gap = null
        )
        roomServiceMock.returnGetTimelineEvent = MutableStateFlow(timelineEvent)
        val result = cut.getActiveUserVerification(timelineEvent.roomId, timelineEvent.eventId)
        val state = result?.state
        assertNotNull(state)
        state.value.shouldBeInstanceOf<TheirRequest>()
    }

    @Test
    fun `getActiveUserVerification » not create verification from own request event`() = runTest {
        val timelineEvent = TimelineEvent(
            event = MessageEvent(
                VerificationRequest(aliceDeviceId, bobUserId, setOf(Sas)),
                eventId,
                aliceUserId,
                roomId,
                currentTime,
            ),
            previousEventId = null,
            nextEventId = null,
            gap = null
        )
        roomServiceMock.returnGetTimelineEvent = MutableStateFlow(timelineEvent)
        cut.getActiveUserVerification(timelineEvent.roomId, timelineEvent.eventId) shouldBe null
    }

    private fun getSelfVerificationMethodsSetup() {
        clearOutdatedKeys { keyStore }
        currentSyncState.value = SyncState.RUNNING
    }
}<|MERGE_RESOLUTION|>--- conflicted
+++ resolved
@@ -12,6 +12,7 @@
 import kotlinx.coroutines.flow.first
 import kotlinx.coroutines.flow.flowOf
 import kotlinx.coroutines.test.currentTime
+import kotlinx.datetime.Clock
 import kotlinx.datetime.Instant
 import net.folivo.trixnity.client.*
 import net.folivo.trixnity.client.mocks.*
@@ -70,77 +71,8 @@
 @OptIn(ExperimentalCoroutinesApi::class)
 class VerificationServiceTest : TrixnityBaseTest() {
 
-<<<<<<< HEAD
-class VerificationServiceTest : ShouldSpec(body)
-
-private val body: ShouldSpec.() -> Unit = {
-
-    timeout = 30_000
-    val aliceUserId = UserId("alice", "server")
-    val aliceDeviceId = "AAAAAA"
-    val bobUserId = UserId("bob", "server")
-    val bobDeviceId = "BBBBBB"
-    val eventId = EventId("$1event")
-    val roomId = RoomId("room", "server")
-    lateinit var apiConfig: PortableMockEngineConfig
-    lateinit var syncBatchTokenStore: SyncBatchTokenStore
-    lateinit var api: MatrixClientServerApiClientImpl
-    lateinit var scope: CoroutineScope
-    lateinit var keyStore: KeyStore
-    lateinit var globalAccountDataStore: GlobalAccountDataStore
-    lateinit var olmDecrypterMock: OlmDecrypterMock
-    lateinit var olmEncryptionServiceMock: OlmEncryptionServiceMock
-    lateinit var roomServiceMock: RoomServiceMock
-    lateinit var keyServiceMock: KeyServiceMock
-    lateinit var userServiceMock: UserServiceMock
-    lateinit var keyTrustServiceMock: KeyTrustServiceMock
-    lateinit var keySecretServiceMock: KeySecretServiceMock
-    val json = createMatrixEventJson()
-    val currentSyncState = MutableStateFlow(SyncState.STOPPED)
-
-    lateinit var cut: VerificationServiceImpl
-
-    beforeTest {
-        scope = CoroutineScope(Dispatchers.Default)
-        keyStore = getInMemoryKeyStore(scope)
-        globalAccountDataStore = getInMemoryGlobalAccountDataStore(scope)
-        olmDecrypterMock = OlmDecrypterMock()
-        olmEncryptionServiceMock = OlmEncryptionServiceMock()
-        roomServiceMock = RoomServiceMock()
-        userServiceMock = UserServiceMock()
-        keyServiceMock = KeyServiceMock()
-        keyTrustServiceMock = KeyTrustServiceMock()
-        keySecretServiceMock = KeySecretServiceMock()
-        syncBatchTokenStore = SyncBatchTokenStore.inMemory()
-        val (newApi, newApiConfig) = mockMatrixClientServerApiClient(
-            json = json,
-            syncBatchTokenStore = syncBatchTokenStore,
-        )
-        apiConfig = newApiConfig
-        api = newApi
-        cut = VerificationServiceImpl(
-            userInfo = UserInfo(aliceUserId, aliceDeviceId, Key.Ed25519Key(null, ""), Curve25519Key(null, "")),
-            api = api,
-            keyStore = keyStore,
-            globalAccountDataStore = globalAccountDataStore,
-            olmDecrypter = olmDecrypterMock,
-            olmEncryptionService = olmEncryptionServiceMock,
-            roomService = roomServiceMock,
-            userService = userServiceMock,
-            keyService = keyServiceMock,
-            keyTrustService = keyTrustServiceMock,
-            keySecretService = keySecretServiceMock,
-            currentSyncState = CurrentSyncState(currentSyncState),
-            clock = Clock.System,
-        )
-        cut.startInCoroutineScope(scope)
-    }
-    afterTest {
-        scope.cancel()
-=======
     init {
         testScope.testScheduler.advanceTimeBy(10.days)
->>>>>>> f42affe2
     }
 
     private val aliceUserId = UserId("alice", "server")
@@ -473,61 +405,6 @@
                     CreateRoom.Response(roomId)
                 }
             }
-<<<<<<< HEAD
-            olmEncryptionServiceMock.returnEncryptOlm =
-                Result.failure(OlmEncryptionService.EncryptOlmError.OlmLibraryError(OlmLibraryException("dino")))
-            val createdVerification = cut.createDeviceVerificationRequest(bobUserId, setOf(bobDeviceId)).getOrThrow()
-            val activeDeviceVerification = cut.activeDeviceVerification.filterNotNull().first()
-            createdVerification shouldBe activeDeviceVerification
-            assertSoftly(sendToDeviceEvents) {
-                this?.shouldHaveSize(1)
-                this?.get(bobUserId)?.get(bobDeviceId)
-                    ?.shouldBeInstanceOf<VerificationRequestToDeviceEventContent>()?.fromDevice shouldBe aliceDeviceId
-            }
-        }
-    }
-    context(VerificationServiceImpl::createUserVerificationRequest.name) {
-        beforeTest {
-            userServiceMock.roomUsers.put(
-                Pair(bobUserId, roomId), flowOf(
-                    RoomUser(
-                        roomId, bobUserId, "Bob",
-                        ClientEvent.RoomEvent.StateEvent(
-                            MemberEventContent(membership = Membership.JOIN),
-                            id = EventId("0"),
-                            sender = bobUserId,
-                            roomId,
-                            Clock.System.now().toEpochMilliseconds(),
-                            stateKey = bobUserId.full
-                        )
-                    )
-                )
-            )
-        }
-        context("no direct room with user exists") {
-            should("create room and send request into it") {
-                var createRoomCalled = false
-                apiConfig.endpoints {
-                    matrixJsonEndpoint(CreateRoom()) {
-                        createRoomCalled = true
-                        it.invite shouldBe setOf(bobUserId)
-                        it.isDirect shouldBe true
-                        CreateRoom.Response(roomId)
-                    }
-                }
-                val result = async { cut.createUserVerificationRequest(bobUserId).getOrThrow() }
-                val message = roomServiceMock.sentMessages.first { it.isNotEmpty() }.first().second
-                roomServiceMock.outbox.value =
-                    listOf(
-                        flowOf(
-                            RoomOutboxMessage(
-                                transactionId = "1",
-                                roomId = roomId,
-                                content = message,
-                                eventId = EventId("bla"),
-                                createdAt = Clock.System.now(),
-                            )
-=======
             val result = async { cut.createUserVerificationRequest(bobUserId).getOrThrow() }
             val message = roomServiceMock.sentMessages.first { it.isNotEmpty() }.first().second
             roomServiceMock.outbox.value =
@@ -539,7 +416,6 @@
                             content = message,
                             eventId = EventId("bla"),
                             createdAt = Instant.fromEpochMilliseconds(currentTime),
->>>>>>> f42affe2
                         )
                     )
                 )
@@ -565,12 +441,12 @@
                         eventId = EventId("bla"),
                         createdAt = Instant.fromEpochMilliseconds(currentTime),
                     )
-<<<<<<< HEAD
-                result.await()
-            }
-        }
-        context("direct room with user exists but other user left and a new direct room was created") {
-            should("send request to room with other user present") {
+                )
+            )
+        result.await()
+    }
+            @Test
+            fun `createUserVerificationRequest » direct room with user exists but other user left and a new direct room was created » send request to room with other user present` = runTest {
                 val abandonedRoom = RoomId("abandonedRoom", "Server")
                 globalAccountDataStore.save(
                     GlobalAccountDataEvent(DirectEventContent(mapOf(bobUserId to setOf(abandonedRoom, roomId))))
@@ -606,13 +482,6 @@
                     )
                 result.await()
             }
-        }
-=======
-                )
-            )
-        result.await()
->>>>>>> f42affe2
-    }
 
     @Test
     fun `return PreconditionsNotMet when initial sync is still running`() =
@@ -784,28 +653,11 @@
                 )
             )
         }
-<<<<<<< HEAD
-        // TODO enable this on Js
-        should("honor data class equality") {
-            globalAccountDataStore.save(GlobalAccountDataEvent(DefaultSecretKeyEventContent("KEY")))
-            globalAccountDataStore.save(
-                GlobalAccountDataEvent(
-                    SecretKeyEventContent.AesHmacSha2Key(
-                        name = "default key",
-                        passphrase = SecretKeyEventContent.AesHmacSha2Key.SecretStorageKeyPassphrase.Pbkdf2(
-                            "salt",
-                            10_000
-                        ),
-                    ), "KEY"
-                )
-            )
-=======
         cut.getSelfVerificationMethods().first()
             .shouldBeInstanceOf<SelfVerificationMethods.CrossSigningEnabled>().methods shouldBe setOf(
             AesHmacSha2RecoveryKey(keySecretServiceMock, keyTrustServiceMock, "KEY", defaultKey)
         )
     }
->>>>>>> f42affe2
 
     @Test
     fun `add AesHmacSha2RecoveryKey`() = runTest(setup = { getSelfVerificationMethodsSetup() }) {
