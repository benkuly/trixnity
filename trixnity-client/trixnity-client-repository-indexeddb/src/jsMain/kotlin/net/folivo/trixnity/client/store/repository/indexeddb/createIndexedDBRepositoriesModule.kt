--- conflicted
+++ resolved
@@ -54,13 +54,10 @@
         singleOf(::IndexedDBTimelineEventRelationRepository) { bind<TimelineEventRelationRepository>() }
         singleOf(::IndexedDBTimelineEventRepository) { bind<TimelineEventRepository>() }
         singleOf(::IndexedDBUserPresenceRepository) { bind<UserPresenceRepository>() }
-<<<<<<< HEAD
         singleOf(::IndexedDBNotificationRepository) { bind<NotificationRepository>() }
         singleOf(::IndexedDBNotificationStateRepository) { bind<NotificationStateRepository>() }
         singleOf(::IndexedDBNotificationUpdateRepository) { bind<NotificationUpdateRepository>() }
-=======
         singleOf(::IndexedDBMigrationRepository) { bind<MigrationRepository>() }
->>>>>>> 04b34f5f
     }
 }
 
@@ -92,13 +89,10 @@
     IndexedDBTimelineEventRelationRepository.objectStoreName,
     IndexedDBTimelineEventRepository.objectStoreName,
     IndexedDBUserPresenceRepository.objectStoreName,
-<<<<<<< HEAD
     IndexedDBNotificationRepository.objectStoreName,
     IndexedDBNotificationStateRepository.objectStoreName,
     IndexedDBNotificationUpdateRepository.objectStoreName,
-=======
     IndexedDBMigrationRepository.objectStoreName,
->>>>>>> 04b34f5f
 )
 
 internal suspend fun createDatabase(databaseName: String) =
@@ -130,11 +124,8 @@
         IndexedDBTimelineEventRelationRepository.apply { migrate(database, oldVersion) }
         IndexedDBTimelineEventRepository.apply { migrate(database, oldVersion) }
         IndexedDBUserPresenceRepository.apply { migrate(database, oldVersion) }
-<<<<<<< HEAD
         IndexedDBNotificationRepository.apply { migrate(database, oldVersion) }
         IndexedDBNotificationStateRepository.apply { migrate(database, oldVersion) }
         IndexedDBNotificationUpdateRepository.apply { migrate(database, oldVersion) }
-=======
         IndexedDBMigrationRepository.apply { migrate(database, oldVersion) }
->>>>>>> 04b34f5f
     }