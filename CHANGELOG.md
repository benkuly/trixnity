# Changelog

All notable changes to this project will be documented in this file.

The format is based on [Keep a Changelog](https://keepachangelog.com/en/1.1.0/),
and this project adheres to [Semantic Versioning](https://semver.org/spec/v2.0.0.html)

## [Unreleased]

### Added

- Support Matrix 1.12
- Generic return type for downloads in MediaApiClient

### Changed

### Deprecated

### Removed

### Fixed

<<<<<<< HEAD
- Don't send content type when there is no body.
=======
- Fixed blocking outbox.
>>>>>>> ee4ec2db

### Security

## 4.8.1

### Fixed

- Deprecated modules never loaded

## 4.8.0

### Added

- Add utils for converting between Input-/OutputStream and ByteArrayFlow
- Add extensions for creating ByteArrayFlow from ByteBuffer
- Check server media config before uploading any media.

### Changed

- Support files larger than 2.1GB
- Outbox API returns a sorted list
- Keep transaction id for redacted messages
- internal: new Docker images
- updated openssl and libolm (prepare Android 15 support)

### Deprecated

- `modules` replaced by `modulesFactory`

### Fixed

- Delete outbox on room forget
- Missing schema version in Realm prevented automatic migrations

## 4.7.3

### Added

- Add `via` parameter on join and knock requests (MSC4156)

### Changed

- Don't decrypt events when searching for one via `getTimelineEvent`
- Reaction aggregation now exposes the entire timeline event for each reaction, not just the user id
- internal: upgrade Dockerfile (use Adoptium Temurin JDK) and install binutils, fakeroot, flatpak and rpm for compose
  multiplatform

### Deprecated

- Deprecate `server_name` query parameter on join and knock requests in favour of `via` (MSC4156)

### Fixed

- Incorrect handling of reaction redactions and reactions

## 4.7.2

### Changed

- internal: Simplify RoomListHandler

### Fixed

- Corrected an issue deserializing message relationships for annotations
- Deadlock in Timeline loading

## 4.7.1

### Fixed

- Remove own userId from heroes in room name
- Fix server versions not received leading to stuck media downloads

## 4.7.0

### Added

- Add AuthenticationApiClient.getSsoUrl
- Support for Matrix 1.11

### Changed

- Upgraded Kotlin to 2.0.10
- Simplify room name calculation
- internal: precompiled gradle plugins
- Update ErrorResponse to contain non-nullable `error` field

### Deprecated

- AbortSendMessage -> cancelSendMessage

### Removed

- Not usable SSO endpoints in AuthenticationApiClient

### Fixed

- Wrong room name calculation when homeserver does not send complete room summary

## 4.6.2

### Added

- Allow message sending to be cancelled while the message is sent

### Fixed

- if already created a recovery olm session recently, skip creating a new one
- fixed typo in url of GetHierarchy

## 4.6.1

### Changed

- smaller transaction scope on gap filling
- optimized cache to update cache value before persisting into database

### Fixed

- don't encode mimeType null

## 4.6.0

### Changed

- cleaned up `MatrixRegex`
- upgrade gradle to 8.9
- close Okio streams by default
- Make `refresh_token` required
  on [/_matrix/client/v3/refresh](https://spec.matrix.org/v1.11/client-server-api/#post_matrixclientv3refresh).
- [/_matrix/client/v3/register/available](https://spec.matrix.org/v1.11/client-server-api/#get_matrixclientv3registeravailable)
  returns the correct json body on 200.
- Allow to have individual timeouts when calling `getTimelineEvent` in parallel. Previously the first one calling
  defined the timeouts.

### Fixed

- parsing and scanning of mentions
- fixed wrong calculation of canLoadBefore and canLoadAfter in Timeline, when room with upgrades is used
- close JavaScript streams correctly

## 4.5.1

### Changed

- move gradle locks to CI

### Fixed

- fix wrong AES counter increase in Browser

## 4.5.0

### Added

- added Kotlin Multiplatform support to client-repositories-room
  (JVM based targets for now, Native will be enabled, when more stable)

### Changed

- revert: don't filter in load members
- update dependencies (including Kotlin 2.0.0)
- updated AndroidX Room (to an alpha version!)

### Deprecated

### Removed

### Fixed

### Security

## 4.4.0

### Added

- Streaming support of Media in Kotlin Browser target. This means, that for AES-CTR-256 and SHA-256 media is not loaded
  completely into memory anymore and instead processed sequentially.
- added `trixnity-client-media-opfs`, which implements a store with Origin private file system.

### Changed

- don't filter in load members

### Fixed

- fix download on missing file
- never remove own keys from key tracking, when server says to
- fix typo in encrypted file content

## 4.3.12

### Changed

- only decrypt when decryptionTimeout is larger than ZERO<|MERGE_RESOLUTION|>--- conflicted
+++ resolved
@@ -20,11 +20,8 @@
 
 ### Fixed
 
-<<<<<<< HEAD
 - Don't send content type when there is no body.
-=======
 - Fixed blocking outbox.
->>>>>>> ee4ec2db
 
 ### Security
 
