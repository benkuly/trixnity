# Changelog

All notable changes to this project will be documented in this file.

The format is based on [Keep a Changelog](https://keepachangelog.com/en/1.1.0/),
and this project adheres to [Semantic Versioning](https://semver.org/spec/v2.0.0.html)

## [Unreleased]

### Added

- Support Matrix 1.12
- Generic return type for downloads in MediaApiClient

### Changed

### Deprecated

### Removed

### Fixed

### Security

## 4.8.1

### Fixed

- Deprecated modules never loaded

## 4.8.0

### Added

- Add utils for converting between Input-/OutputStream and ByteArrayFlow
- Add extensions for creating ByteArrayFlow from ByteBuffer
- Check server media config before uploading any media.

### Changed

- Support files larger than 2.1GB
- Outbox API returns a sorted list
- Keep transaction id for redacted messages
- internal: new Docker images
<<<<<<< HEAD
- updated openssl and libolm (Android 15 support)
- internal: upgrade dependencies
=======
- updated openssl and libolm (prepare Android 15 support)
>>>>>>> 27e68cdd

### Deprecated

- `modules` replaced by `modulesFactory`

### Fixed

- Delete outbox on room forget
- Missing schema version in Realm prevented automatic migrations

## 4.7.3

### Added

- Add `via` parameter on join and knock requests (MSC4156)

### Changed

- Don't decrypt events when searching for one via `getTimelineEvent`
- Reaction aggregation now exposes the entire timeline event for each reaction, not just the user id
- internal: upgrade Dockerfile (use Adoptium Temurin JDK) and install binutils, fakeroot, flatpak and rpm for compose
  multiplatform

### Deprecated

- Deprecate `server_name` query parameter on join and knock requests in favour of `via` (MSC4156)

### Fixed

- Incorrect handling of reaction redactions and reactions

## 4.7.2

### Changed

- internal: Simplify RoomListHandler

### Fixed

- Corrected an issue deserializing message relationships for annotations
- Deadlock in Timeline loading

## 4.7.1

### Fixed

- Remove own userId from heroes in room name
- Fix server versions not received leading to stuck media downloads

## 4.7.0

### Added

- Add AuthenticationApiClient.getSsoUrl
- Support for Matrix 1.11

### Changed

- Upgraded Kotlin to 2.0.10
- Simplify room name calculation
- internal: precompiled gradle plugins
- Update ErrorResponse to contain non-nullable `error` field

### Deprecated

- AbortSendMessage -> cancelSendMessage

### Removed

- Not usable SSO endpoints in AuthenticationApiClient

### Fixed

- Wrong room name calculation when homeserver does not send complete room summary

## 4.6.2

### Added

- Allow message sending to be cancelled while the message is sent

### Fixed

- if already created a recovery olm session recently, skip creating a new one
- fixed typo in url of GetHierarchy

## 4.6.1

### Changed

- smaller transaction scope on gap filling
- optimized cache to update cache value before persisting into database

### Fixed

- don't encode mimeType null

## 4.6.0

### Changed

- cleaned up `MatrixRegex`
- upgrade gradle to 8.9
- close Okio streams by default
- Make `refresh_token` required
  on [/_matrix/client/v3/refresh](https://spec.matrix.org/v1.11/client-server-api/#post_matrixclientv3refresh).
- [/_matrix/client/v3/register/available](https://spec.matrix.org/v1.11/client-server-api/#get_matrixclientv3registeravailable)
  returns the correct json body on 200.
- Allow to have individual timeouts when calling `getTimelineEvent` in parallel. Previously the first one calling
  defined the timeouts.

### Fixed

- parsing and scanning of mentions
- fixed wrong calculation of canLoadBefore and canLoadAfter in Timeline, when room with upgrades is used
- close JavaScript streams correctly

## 4.5.1

### Changed

- move gradle locks to CI

### Fixed

- fix wrong AES counter increase in Browser

## 4.5.0

### Added

- added Kotlin Multiplatform support to client-repositories-room
  (JVM based targets for now, Native will be enabled, when more stable)

### Changed

- revert: don't filter in load members
- update dependencies (including Kotlin 2.0.0)
- updated AndroidX Room (to an alpha version!)

### Deprecated

### Removed

### Fixed

### Security

## 4.4.0

### Added

- Streaming support of Media in Kotlin Browser target. This means, that for AES-CTR-256 and SHA-256 media is not loaded
  completely into memory anymore and instead processed sequentially.
- added `trixnity-client-media-opfs`, which implements a store with Origin private file system.

### Changed

- don't filter in load members

### Fixed

- fix download on missing file
- never remove own keys from key tracking, when server says to
- fix typo in encrypted file content

## 4.3.12

### Changed

- only decrypt when decryptionTimeout is larger than ZERO<|MERGE_RESOLUTION|>--- conflicted
+++ resolved
@@ -42,12 +42,7 @@
 - Outbox API returns a sorted list
 - Keep transaction id for redacted messages
 - internal: new Docker images
-<<<<<<< HEAD
-- updated openssl and libolm (Android 15 support)
-- internal: upgrade dependencies
-=======
 - updated openssl and libolm (prepare Android 15 support)
->>>>>>> 27e68cdd
 
 ### Deprecated
 
