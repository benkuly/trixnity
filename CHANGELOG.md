--- conflicted
+++ resolved
@@ -17,12 +17,9 @@
 
 ### Fixed
 
-<<<<<<< HEAD
+- Fixed wrong mac encoding
 - Fix exception leaks in ClassicMatrixAuthProvider
 - Fix edge cases, where client is logged out accidentally when using a refresh token
-=======
-- Fixed wrong mac encoding
->>>>>>> b9ce4483
 
 ### Security
 
