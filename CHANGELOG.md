# Changelog

All notable changes to this project will be documented in this file.

The format is based on [Keep a Changelog](https://keepachangelog.com/en/1.1.0/),
and this project adheres to [Semantic Versioning](https://semver.org/spec/v2.0.0.html)

## [Unreleased]

### Added

<<<<<<< HEAD
- Completely new NotificationService

=======
>>>>>>> 7a6032df
### Changed

### Deprecated

### Removed

### Fixed

### Security

## 4.22.4

### Changed

- Retry rehydrate or dehydrate device on network issues
- Dehydrate device on second bootstrap
- Dehydrate device when missing or untrusted

### Fixed

- Fix crash when parsing plain IP to reference

## 4.22.3

### Added

- Added inceptionYear based on LICENSE file and developer name tag for developers in POM to allow Gradle plugins
  like gradle-license-plugin or aboutLibraries to automatically fetch the correct Copyright information.
- Add support for non suspend sha256 hashing

### Changed

- Delete read receipts on non-join
- Use kotlin Unpadded Base64 instead of ktor
- Don't close DI, because garbage collector can handle it

### Fixed

- Fixed that FullRepositoryObservableCacheIndex may forget fully loaded state
- One more updateOutdatedKeys in bootstrap to be sure, that keys are present

## 4.22.2

### Fixed

- Fixed custom events not correctly (de)serialized in Sync.Response

## 4.22.1

### Changed

- Readded Room::unreadMessageCount until NotificationService is updated

### Fixed

- Fixed Room::isUnread and Room::name calculation

## 4.22.0

### Added

- Introduce TimelineEvent::mergedEvent

### Changed

- Internal: refactor out subcomponents
- Replace relation in TimelineEvent::content to match the specified value (needed a breaking change in
  MessageEventContent)
- Less database read operations on room list updates

## 4.21.1

### Added

- Added support for blurhash (MSC2448)

### Fixed

- Always calculate room displayname

## 4.21.0

### Added

- Add missing unread_thread_notifications in sync
- Add Room.isUnread with exact calculation depending on read markers

### Fixed

- Fix OOM during initial sync due to sync response parsing
- Fix DNS regex
- Fixed issues with Reference/Link parsing

## 4.20.0

### Fixed

- Fix OOM gradle dependencies tasks

### Security

- Support room version 12

## 4.19.0

### Changed

- Move remaining link matching and filtering functions from trixnity-messenger
- Refactor Mentions (now named References) and made MatrixRegex internal
- Upgrade olm binaries to support Android 16 KB page size
- Improved membership power level calculations

### Fixed

- Do not suspend infinitely LoadMembersService on MatrixServerException
- Fix withReentrantLock did not use unique context
- Check for permissions when sending an event
- Fix wrong effectless filter for timeline gap filling

## 4.18.0

### Changed

- New mention matcher & parser (small API break in MatrixRegex and Mentions, removing `match` and `label`)

### Fixed

- Fix Verification getting stuck

## 4.17.1

### Fixed

- Use json for /messages filter instead of filter id

## 4.17.0

### Added

- Added exponential retry for sync loop

### Changed

- Use event filter when filling timeline gaps
- Retry operations are not stopped when sync is not running

### Deprecated

- Deprecated old RoomId scheme (MSC4291)

### Fixed

- Fixed timing issue in verification
- Fixed timing issue when creating dehydrated devices
- Fixed timing issue when fetching own device keys directly after login
- Fixed bug, that sending an OutboxMessage into an unknown room leads to an outbox deadlock

## 4.16.9

### Changed

- Added tests
- Introduced `MatrixClient::closeSuspending`
- Introduced `MatrixClientServerApiClient::closeSuspending`
- Update Android target SDK to 36

## 4.16.8

### Changed

- Add force argument to `ForgetRoomService` and optional argument to forgetRoom in `RoomService`

### Fixed

- Fix bug that two MatrixClients are created

## 4.16.7

### Added

### Changed

- Downgrade Kotlin and Ktor

### Deprecated

### Removed

### Fixed

- Only add rollback action on cache value update

## 4.16.6

### Changed

- Only sync supported events (registered in EventContentSerializerMappings)
- Upgrade dependencies

### Fixed

- Prevent that the store and cache get out of sync on a CancellationException

## 4.16.5

### Fixed

- Fixed wrong mac encoding
- Fix exception leaks in ClassicMatrixAuthProvider
- Fix edge cases, where client is logged out accidentally when using a refresh token
- Fix failed device rehydration should not prevent device hydration
- Fix device dehydration should wait for matching self-signing public key

## 4.16.4

### Changed

- Expose list of active user verifications to allow checking if a verification with a user is in progress

### Fixed

- Fix inbound megolm session from dehydrated device not used when a session is already present

## 4.16.3

### Fixed

- Fix another timing issue when creating dehydrated device

## 4.16.2

### Changed

- Internal: add remote caching

### Fixed

- User verification with user we have no direct room with, always creates an encrypted, trusted private, direct room
- Fix timing issue when creating dehydrated device
- Fix that olm sessions from dehydrated device must not be stored
- Fix race condition where the cache does no rollback, when no explicit transaction has been opened

## 4.16.1

### Fixed

- Fix refresh token not being reused when no new is given

## 4.16.0

### Added

- Support Matrix 1.13
- Persist user presence in database
- Forget rooms the user has never joined
- Memory caching for media (when used via `PlatformMedia::toByteArray`)

### Deprecated

- `MatrixClient` creation via `mediaStore` has been changed to `mediaStoreModule`.

### Fixed

- Fix outdated keys not updated on accounts with only on room and invite state

## 4.15.3

### Added

- Added experimental dehydrated devices

### Changed

- Keep isDirect for room with membership leave or ban
- Keep avatarUrl for room with membership leave or ban

### Fixed

- Fix verify of unknown signed json

## 4.15.2

### Changed

- Mostly switch to kotlin test
- When creating Timeline, roomId is used in the init block. This is less error-prone, when working with upgraded rooms

### Deprecated

- Deprecate creating Timeline with roomId

### Removed

- Remove Kotest Runner from most projects
- Removed `@ForceJson` annotation

### Fixed

- Fixed bug, where Media with Content Type Application/Json cannot be downloaded.
- Fix user verification request going into direct rooms, that the other user left
- Fix is direct computation of invitations not triggered on sync
- Only one user should start verification, even if multiple users try to start it

## 4.15.1

### Changed

- Close DI on close

### Fixed

- Upgraded rooms were not filtered when membership LEAVE

## 4.15.0

### Changed

- Allow to remove pusher

## 4.14.4

### Changed

- Restart sync loop when settings change

### Fixed

- fix equality for CrossSignedDeviceVerification in kotlin/js
- Cancel syncOnce subscriber when sync loop is stopped

## 4.14.3

### Fixed

- Fix UIA handling when refresh token is enabled

## 4.14.2

### Changed

- Upgrade dependencies

## 4.14.1

### Fixed

- Fixed MatrixClientServerApiClientFactory ignore parameter

## 4.14.0

### Added

- Matrix 1.11 Federation-Client support

### Changed

- Changed sync loop to allow for once-syncs in between

### Fixed

- Fix redacted messages not being correctly processed during sync

## 4.13.5

### Changed

- Sync filter includeLeave is true, when deleteOnLeave is disabled

## 4.13.4

### Added

- Test coverage in GitLab
- Added AuthenticationRequest.Unknown

### Fixed

- Do not remove cache entry again if null

## 4.13.3

### Added

- Extract notifications from a single sync
- Expose base clients

### Fixed

- Fix check for too many olm inbound sessions

## 4.13.2

### Added

- `RoomMessageEventContent` should have `type`

### Changed

- revert changes to KeyedMutex handling

### Fixed

- Removed replace TimelineEvents content by outbox content to prevent upload:// uris in TimelineEvent

## 4.13.1

### Changed

- Improved typing of keys to prevent future signing errors

### Fixed

- Fixed wrong signing of one time keys leading to unencryptable messages

## 4.13.0

### Added

- Event content types for VOIP.

### Changed

- `AccessTokenAuthenticationFunction` now allows servers to set `soft_logout`.

### Removed

- Removed thumbnail creation support (via korge), which never worked reliable.

### Fixed

- Ignore status code for onLogout callback check.
- Logout and LogoutAll should send empty request body.

## 4.12.3

### Added

- Possibility to configure a MatrixClientServerApiClient via MatrixClientConfiguration.

### Fixed

- Send access token to endpoints when server wants to.
- Redacted TimelineEvent should not be replaced by edits.
- Fix error enumerating account registration flows.

## 4.12.2

### Fixed

- Fix ConcurrentModificationException on cache removal.

## 4.12.1

### Fixed

- Fixed use authentication with `GetMediaConfigLegacy`.
- Fixed use authentication with `GetPublicRooms`.

## 4.12.0

### Added

- Reset unread marker on sending own message.
- Expose member counts for Room.
- Allow to init Timeline without explicitly cancel load.
- Allow to listen to state changes in Timeline.
- Rollback of cache on failed transactions additionally to database rollback.
- Support for refresh tokens.

### Changed

- Upgrade dependencies.
- Parameter `from` in `RoomsApiClient::getHierarchy` is nullable.
- Parameter `from` in `RoomsApiClient::getRelations*` is nullable.
- Performance improvements in cache: Skip cache, when an entry is not subscribed by anyone.
- Performance improvements in cache: Don't start coroutine for each cache entry and instead invalidate cache in loop.
- Account for thumbnail file size in upload progress for files, images and videos

### Removed

- Removed Realm repository implementation as it is currently not actively maintained and does not work with current
  Kotlin versions.

### Fixed

- Fixed Androidx Room repository implementation.
- Fixed edge-case, where a one time key is published twice and blocks sync processing.
- Fixed race condition in cache, when cache is skipped.
- Timeline::init returns removed elements in TimelineStateChange.

## 4.11.2

### Fixed

- Fix message replacements not redacted.

## 4.11.1

### Fixed

- Fixed bug where own device keys are removed when leaving all rooms.
- Don't fail when setting read marker fails in outbox.
- Fix outbox may filter elements from cache, that are initial null.

## 4.11.0

### Added

- Allow to create temporary files from media.

### Changed

- Use Blob in media-indexeddb.

### Fixed

- Fixed OPFS streams not closed.
- Catch more MediaStore exceptions.

## 4.10.0

### Added

- Log rate limits.
- Allow to drop elements from `Timeline` to support infinite timelines.

### Changed

- Close HttpClient on stop().
- Allow to configure HttpClientEngine. This allows to reuse it, which spares a lot of resources when spawning many
  clients.
- Upgrade to Ktor 3
- Upgrade to Kotlin 2.0.21
- More flexible module definitions.

## 4.9.2

### Added

- Log cache statistics to find possibly memory leaks

### Fixed

- Fixed memory leak in cache due not cancelled coroutines

## 4.9.1

### Fixed

- Fix media config fetching when Matrix server does not support 1.11

## 4.9.0

### Added

- Support Matrix 1.12
- Generic return type for downloads in MediaApiClient

### Changed

- internal: Upgrade dependencies

### Fixed

- Don't send content type when there is no body.
- Fixed blocking outbox.

## 4.8.1

### Fixed

- Deprecated modules never loaded

## 4.8.0

### Added

- Add utils for converting between Input-/OutputStream and ByteArrayFlow
- Add extensions for creating ByteArrayFlow from ByteBuffer
- Check server media config before uploading any media.

### Changed

- Support files larger than 2.1GB
- Outbox API returns a sorted list
- Keep transaction id for redacted messages
- internal: new Docker images
- updated openssl and libolm (prepare Android 15 support)

### Deprecated

- `modules` replaced by `modulesFactory`

### Fixed

- Delete outbox on room forget
- Missing schema version in Realm prevented automatic migrations

## 4.7.3

### Added

- Add `via` parameter on join and knock requests (MSC4156)

### Changed

- Don't decrypt events when searching for one via `getTimelineEvent`
- Reaction aggregation now exposes the entire timeline event for each reaction, not just the user id
- internal: upgrade Dockerfile (use Adoptium Temurin JDK) and install binutils, fakeroot, flatpak and rpm for compose
  multiplatform

### Deprecated

- Deprecate `server_name` query parameter on join and knock requests in favour of `via` (MSC4156)

### Fixed

- Incorrect handling of reaction redactions and reactions

## 4.7.2

### Changed

- internal: Simplify RoomListHandler

### Fixed

- Corrected an issue deserializing message relationships for annotations
- Deadlock in Timeline loading

## 4.7.1

### Fixed

- Remove own userId from heroes in room name
- Fix server versions not received leading to stuck media downloads

## 4.7.0

### Added

- Add AuthenticationApiClient.getSsoUrl
- Support for Matrix 1.11

### Changed

- Upgraded Kotlin to 2.0.10
- Simplify room name calculation
- internal: precompiled gradle plugins
- Update ErrorResponse to contain non-nullable `error` field

### Deprecated

- AbortSendMessage -> cancelSendMessage

### Removed

- Not usable SSO endpoints in AuthenticationApiClient

### Fixed

- Wrong room name calculation when homeserver does not send complete room summary

## 4.6.2

### Added

- Allow message sending to be cancelled while the message is sent

### Fixed

- if already created a recovery olm session recently, skip creating a new one
- fixed typo in url of GetHierarchy

## 4.6.1

### Changed

- smaller transaction scope on gap filling
- optimized cache to update cache value before persisting into database

### Fixed

- don't encode mimeType null

## 4.6.0

### Changed

- cleaned up `MatrixRegex`
- upgrade gradle to 8.9
- close Okio streams by default
- Make `refresh_token` required
  on [/_matrix/client/v3/refresh](https://spec.matrix.org/v1.11/client-server-api/#post_matrixclientv3refresh).
- [/_matrix/client/v3/register/available](https://spec.matrix.org/v1.11/client-server-api/#get_matrixclientv3registeravailable)
  returns the correct json body on 200.
- Allow to have individual timeouts when calling `getTimelineEvent` in parallel. Previously the first one calling
  defined the timeouts.

### Fixed

- parsing and scanning of mentions
- fixed wrong calculation of canLoadBefore and canLoadAfter in Timeline, when room with upgrades is used
- close JavaScript streams correctly

## 4.5.1

### Changed

- move gradle locks to CI

### Fixed

- fix wrong AES counter increase in Browser

## 4.5.0

### Added

- added Kotlin Multiplatform support to client-repositories-room
  (JVM based targets for now, Native will be enabled, when more stable)

### Changed

- revert: don't filter in load members
- update dependencies (including Kotlin 2.0.0)
- updated AndroidX Room (to an alpha version!)

### Deprecated

### Removed

- Removed Realm repository implementation as it is currently not actively maintained and does not work with current
  Kotlin versions.

### Fixed

### Security

## 4.4.0

### Added

- Streaming support of Media in Kotlin Browser target. This means, that for AES-CTR-256 and SHA-256 media is not loaded
  completely into memory anymore and instead processed sequentially.
- added `trixnity-client-media-opfs`, which implements a store with Origin private file system.

### Changed

- don't filter in load members

### Fixed

- fix download on missing file
- never remove own keys from key tracking, when server says to
- fix typo in encrypted file content

## 4.3.12

### Changed

- only decrypt when decryptionTimeout is larger than ZERO<|MERGE_RESOLUTION|>--- conflicted
+++ resolved
@@ -9,12 +9,9 @@
 
 ### Added
 
-<<<<<<< HEAD
+### Changed
+
 - Completely new NotificationService
-
-=======
->>>>>>> 7a6032df
-### Changed
 
 ### Deprecated
 
