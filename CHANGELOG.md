# Changelog

All notable changes to this project will be documented in this file.

The format is based on [Keep a Changelog](https://keepachangelog.com/en/1.1.0/),
and this project adheres to [Semantic Versioning](https://semver.org/spec/v2.0.0.html)

## [Unreleased]

### Added

<<<<<<< HEAD
- Support for the OAuth2-based authentication API since Matrix v1.15 
- Support for account management deep-linking (MSC4191)
=======
- Add Migration interface to run migrations registered in DI
- Add new module trixnity-crypto-driver to allow for multiple crypto implementations (libolm, vodozemac, ...)
- Add new module trixnity-crypto-driver-libolm for a driver based on libolm
- Add trixnity-vodozemac implementation
>>>>>>> 22c5a7e7

### Changed

- Make trixnity-olm API non suspend
- Make trixnity-olm API accept null pickle keys
- Add StringWrapper's for more type safety
- Switch to trixnity-crypto-driver interface instead trixnity-olm

### Deprecated

### Removed

### Fixed

- Fixed cache did not persist values when there were no cache entry but subscribers for an index (very rare case)
- Add testClock for determinism to fix flaky tests

### Security

## 4.22.4

### Changed

- Retry rehydrate or dehydrate device on network issues
- Dehydrate device on second bootstrap
- Dehydrate device when missing or untrusted

### Fixed

- Fix crash when parsing plain IP to reference

## 4.22.3

### Added

- Added inceptionYear based on LICENSE file and developer name tag for developers in POM to allow Gradle plugins
  like gradle-license-plugin or aboutLibraries to automatically fetch the correct Copyright information.
- Add support for non suspend sha256 hashing

### Changed

- Delete read receipts on non-join
- Use kotlin Unpadded Base64 instead of ktor
- Don't close DI, because garbage collector can handle it

### Fixed

- Fixed that FullRepositoryObservableCacheIndex may forget fully loaded state
- One more updateOutdatedKeys in bootstrap to be sure, that keys are present

## 4.22.2

### Fixed

- Fixed custom events not correctly (de)serialized in Sync.Response

## 4.22.1

### Changed

- Readded Room::unreadMessageCount until NotificationService is updated

### Fixed

- Fixed Room::isUnread and Room::name calculation

## 4.22.0

### Added

- Introduce TimelineEvent::mergedEvent

### Changed

- Internal: refactor out subcomponents
- Replace relation in TimelineEvent::content to match the specified value (needed a breaking change in
  MessageEventContent)
- Less database read operations on room list updates

## 4.21.1

### Added

- Added support for blurhash (MSC2448)

### Fixed

- Always calculate room displayname

## 4.21.0

### Added

- Add missing unread_thread_notifications in sync
- Add Room.isUnread with exact calculation depending on read markers

### Fixed

- Fix OOM during initial sync due to sync response parsing
- Fix DNS regex
- Fixed issues with Reference/Link parsing

## 4.20.0

### Fixed

- Fix OOM gradle dependencies tasks

### Security

- Support room version 12

## 4.19.0

### Changed

- Move remaining link matching and filtering functions from trixnity-messenger
- Refactor Mentions (now named References) and made MatrixRegex internal
- Upgrade olm binaries to support Android 16 KB page size
- Improved membership power level calculations

### Fixed

- Do not suspend infinitely LoadMembersService on MatrixServerException
- Fix withReentrantLock did not use unique context
- Check for permissions when sending an event
- Fix wrong effectless filter for timeline gap filling

## 4.18.0

### Changed

- New mention matcher & parser (small API break in MatrixRegex and Mentions, removing `match` and `label`)

### Fixed

- Fix Verification getting stuck

## 4.17.1

### Fixed

- Use json for /messages filter instead of filter id

## 4.17.0

### Added

- Added exponential retry for sync loop

### Changed

- Use event filter when filling timeline gaps
- Retry operations are not stopped when sync is not running

### Deprecated

- Deprecated old RoomId scheme (MSC4291)

### Fixed

- Fixed timing issue in verification
- Fixed timing issue when creating dehydrated devices
- Fixed timing issue when fetching own device keys directly after login
- Fixed bug, that sending an OutboxMessage into an unknown room leads to an outbox deadlock

## 4.16.9

### Changed

- Added tests
- Introduced `MatrixClient::closeSuspending`
- Introduced `MatrixClientServerApiClient::closeSuspending`
- Update Android target SDK to 36

## 4.16.8

### Changed

- Add force argument to `ForgetRoomService` and optional argument to forgetRoom in `RoomService`

### Fixed

- Fix bug that two MatrixClients are created

## 4.16.7

### Added

### Changed

- Downgrade Kotlin and Ktor

### Deprecated

### Removed

### Fixed

- Only add rollback action on cache value update

## 4.16.6

### Changed

- Only sync supported events (registered in EventContentSerializerMappings)
- Upgrade dependencies

### Fixed

- Prevent that the store and cache get out of sync on a CancellationException

## 4.16.5

### Fixed

- Fixed wrong mac encoding
- Fix exception leaks in ClassicMatrixAuthProvider
- Fix edge cases, where client is logged out accidentally when using a refresh token
- Fix failed device rehydration should not prevent device hydration
- Fix device dehydration should wait for matching self-signing public key

## 4.16.4

### Changed

- Expose list of active user verifications to allow checking if a verification with a user is in progress

### Fixed

- Fix inbound megolm session from dehydrated device not used when a session is already present

## 4.16.3

### Fixed

- Fix another timing issue when creating dehydrated device

## 4.16.2

### Changed

- Internal: add remote caching

### Fixed

- User verification with user we have no direct room with, always creates an encrypted, trusted private, direct room
- Fix timing issue when creating dehydrated device
- Fix that olm sessions from dehydrated device must not be stored
- Fix race condition where the cache does no rollback, when no explicit transaction has been opened

## 4.16.1

### Fixed

- Fix refresh token not being reused when no new is given

## 4.16.0

### Added

- Support Matrix 1.13
- Persist user presence in database
- Forget rooms the user has never joined
- Memory caching for media (when used via `PlatformMedia::toByteArray`)

### Deprecated

- `MatrixClient` creation via `mediaStore` has been changed to `mediaStoreModule`.

### Fixed

- Fix outdated keys not updated on accounts with only on room and invite state

## 4.15.3

### Added

- Added experimental dehydrated devices

### Changed

- Keep isDirect for room with membership leave or ban
- Keep avatarUrl for room with membership leave or ban

### Fixed

- Fix verify of unknown signed json

## 4.15.2

### Changed

- Mostly switch to kotlin test
- When creating Timeline, roomId is used in the init block. This is less error-prone, when working with upgraded rooms

### Deprecated

- Deprecate creating Timeline with roomId

### Removed

- Remove Kotest Runner from most projects
- Removed `@ForceJson` annotation

### Fixed

- Fixed bug, where Media with Content Type Application/Json cannot be downloaded.
- Fix user verification request going into direct rooms, that the other user left
- Fix is direct computation of invitations not triggered on sync
- Only one user should start verification, even if multiple users try to start it

## 4.15.1

### Changed

- Close DI on close

### Fixed

- Upgraded rooms were not filtered when membership LEAVE

## 4.15.0

### Changed

- Allow to remove pusher

## 4.14.4

### Changed

- Restart sync loop when settings change

### Fixed

- fix equality for CrossSignedDeviceVerification in kotlin/js
- Cancel syncOnce subscriber when sync loop is stopped

## 4.14.3

### Fixed

- Fix UIA handling when refresh token is enabled

## 4.14.2

### Changed

- Upgrade dependencies

## 4.14.1

### Fixed

- Fixed MatrixClientServerApiClientFactory ignore parameter

## 4.14.0

### Added

- Matrix 1.11 Federation-Client support

### Changed

- Changed sync loop to allow for once-syncs in between

### Fixed

- Fix redacted messages not being correctly processed during sync

## 4.13.5

### Changed

- Sync filter includeLeave is true, when deleteOnLeave is disabled

## 4.13.4

### Added

- Test coverage in GitLab
- Added AuthenticationRequest.Unknown

### Fixed

- Do not remove cache entry again if null

## 4.13.3

### Added

- Extract notifications from a single sync
- Expose base clients

### Fixed

- Fix check for too many olm inbound sessions

## 4.13.2

### Added

- `RoomMessageEventContent` should have `type`

### Changed

- revert changes to KeyedMutex handling

### Fixed

- Removed replace TimelineEvents content by outbox content to prevent upload:// uris in TimelineEvent

## 4.13.1

### Changed

- Improved typing of keys to prevent future signing errors

### Fixed

- Fixed wrong signing of one time keys leading to unencryptable messages

## 4.13.0

### Added

- Event content types for VOIP.

### Changed

- `AccessTokenAuthenticationFunction` now allows servers to set `soft_logout`.

### Removed

- Removed thumbnail creation support (via korge), which never worked reliable.

### Fixed

- Ignore status code for onLogout callback check.
- Logout and LogoutAll should send empty request body.

## 4.12.3

### Added

- Possibility to configure a MatrixClientServerApiClient via MatrixClientConfiguration.

### Fixed

- Send access token to endpoints when server wants to.
- Redacted TimelineEvent should not be replaced by edits.
- Fix error enumerating account registration flows.

## 4.12.2

### Fixed

- Fix ConcurrentModificationException on cache removal.

## 4.12.1

### Fixed

- Fixed use authentication with `GetMediaConfigLegacy`.
- Fixed use authentication with `GetPublicRooms`.

## 4.12.0

### Added

- Reset unread marker on sending own message.
- Expose member counts for Room.
- Allow to init Timeline without explicitly cancel load.
- Allow to listen to state changes in Timeline.
- Rollback of cache on failed transactions additionally to database rollback.
- Support for refresh tokens.

### Changed

- Upgrade dependencies.
- Parameter `from` in `RoomsApiClient::getHierarchy` is nullable.
- Parameter `from` in `RoomsApiClient::getRelations*` is nullable.
- Performance improvements in cache: Skip cache, when an entry is not subscribed by anyone.
- Performance improvements in cache: Don't start coroutine for each cache entry and instead invalidate cache in loop.
- Account for thumbnail file size in upload progress for files, images and videos

### Removed

- Removed Realm repository implementation as it is currently not actively maintained and does not work with current
  Kotlin versions.

### Fixed

- Fixed Androidx Room repository implementation.
- Fixed edge-case, where a one time key is published twice and blocks sync processing.
- Fixed race condition in cache, when cache is skipped.
- Timeline::init returns removed elements in TimelineStateChange.

## 4.11.2

### Fixed

- Fix message replacements not redacted.

## 4.11.1

### Fixed

- Fixed bug where own device keys are removed when leaving all rooms.
- Don't fail when setting read marker fails in outbox.
- Fix outbox may filter elements from cache, that are initial null.

## 4.11.0

### Added

- Allow to create temporary files from media.

### Changed

- Use Blob in media-indexeddb.

### Fixed

- Fixed OPFS streams not closed.
- Catch more MediaStore exceptions.

## 4.10.0

### Added

- Log rate limits.
- Allow to drop elements from `Timeline` to support infinite timelines.

### Changed

- Close HttpClient on stop().
- Allow to configure HttpClientEngine. This allows to reuse it, which spares a lot of resources when spawning many
  clients.
- Upgrade to Ktor 3
- Upgrade to Kotlin 2.0.21
- More flexible module definitions.

## 4.9.2

### Added

- Log cache statistics to find possibly memory leaks

### Fixed

- Fixed memory leak in cache due not cancelled coroutines

## 4.9.1

### Fixed

- Fix media config fetching when Matrix server does not support 1.11

## 4.9.0

### Added

- Support Matrix 1.12
- Generic return type for downloads in MediaApiClient

### Changed

- internal: Upgrade dependencies

### Fixed

- Don't send content type when there is no body.
- Fixed blocking outbox.

## 4.8.1

### Fixed

- Deprecated modules never loaded

## 4.8.0

### Added

- Add utils for converting between Input-/OutputStream and ByteArrayFlow
- Add extensions for creating ByteArrayFlow from ByteBuffer
- Check server media config before uploading any media.

### Changed

- Support files larger than 2.1GB
- Outbox API returns a sorted list
- Keep transaction id for redacted messages
- internal: new Docker images
- updated openssl and libolm (prepare Android 15 support)

### Deprecated

- `modules` replaced by `modulesFactory`

### Fixed

- Delete outbox on room forget
- Missing schema version in Realm prevented automatic migrations

## 4.7.3

### Added

- Add `via` parameter on join and knock requests (MSC4156)

### Changed

- Don't decrypt events when searching for one via `getTimelineEvent`
- Reaction aggregation now exposes the entire timeline event for each reaction, not just the user id
- internal: upgrade Dockerfile (use Adoptium Temurin JDK) and install binutils, fakeroot, flatpak and rpm for compose
  multiplatform

### Deprecated

- Deprecate `server_name` query parameter on join and knock requests in favour of `via` (MSC4156)

### Fixed

- Incorrect handling of reaction redactions and reactions

## 4.7.2

### Changed

- internal: Simplify RoomListHandler

### Fixed

- Corrected an issue deserializing message relationships for annotations
- Deadlock in Timeline loading

## 4.7.1

### Fixed

- Remove own userId from heroes in room name
- Fix server versions not received leading to stuck media downloads

## 4.7.0

### Added

- Add AuthenticationApiClient.getSsoUrl
- Support for Matrix 1.11

### Changed

- Upgraded Kotlin to 2.0.10
- Simplify room name calculation
- internal: precompiled gradle plugins
- Update ErrorResponse to contain non-nullable `error` field

### Deprecated

- AbortSendMessage -> cancelSendMessage

### Removed

- Not usable SSO endpoints in AuthenticationApiClient

### Fixed

- Wrong room name calculation when homeserver does not send complete room summary

## 4.6.2

### Added

- Allow message sending to be cancelled while the message is sent

### Fixed

- if already created a recovery olm session recently, skip creating a new one
- fixed typo in url of GetHierarchy

## 4.6.1

### Changed

- smaller transaction scope on gap filling
- optimized cache to update cache value before persisting into database

### Fixed

- don't encode mimeType null

## 4.6.0

### Changed

- cleaned up `MatrixRegex`
- upgrade gradle to 8.9
- close Okio streams by default
- Make `refresh_token` required
  on [/_matrix/client/v3/refresh](https://spec.matrix.org/v1.11/client-server-api/#post_matrixclientv3refresh).
- [/_matrix/client/v3/register/available](https://spec.matrix.org/v1.11/client-server-api/#get_matrixclientv3registeravailable)
  returns the correct json body on 200.
- Allow to have individual timeouts when calling `getTimelineEvent` in parallel. Previously the first one calling
  defined the timeouts.

### Fixed

- parsing and scanning of mentions
- fixed wrong calculation of canLoadBefore and canLoadAfter in Timeline, when room with upgrades is used
- close JavaScript streams correctly

## 4.5.1

### Changed

- move gradle locks to CI

### Fixed

- fix wrong AES counter increase in Browser

## 4.5.0

### Added

- added Kotlin Multiplatform support to client-repositories-room
  (JVM based targets for now, Native will be enabled, when more stable)

### Changed

- revert: don't filter in load members
- update dependencies (including Kotlin 2.0.0)
- updated AndroidX Room (to an alpha version!)

### Deprecated

### Removed

- Removed Realm repository implementation as it is currently not actively maintained and does not work with current
  Kotlin versions.

### Fixed

### Security

## 4.4.0

### Added

- Streaming support of Media in Kotlin Browser target. This means, that for AES-CTR-256 and SHA-256 media is not loaded
  completely into memory anymore and instead processed sequentially.
- added `trixnity-client-media-opfs`, which implements a store with Origin private file system.

### Changed

- don't filter in load members

### Fixed

- fix download on missing file
- never remove own keys from key tracking, when server says to
- fix typo in encrypted file content

## 4.3.12

### Changed

- only decrypt when decryptionTimeout is larger than ZERO<|MERGE_RESOLUTION|>--- conflicted
+++ resolved
@@ -9,15 +9,12 @@
 
 ### Added
 
-<<<<<<< HEAD
-- Support for the OAuth2-based authentication API since Matrix v1.15 
-- Support for account management deep-linking (MSC4191)
-=======
 - Add Migration interface to run migrations registered in DI
 - Add new module trixnity-crypto-driver to allow for multiple crypto implementations (libolm, vodozemac, ...)
 - Add new module trixnity-crypto-driver-libolm for a driver based on libolm
 - Add trixnity-vodozemac implementation
->>>>>>> 22c5a7e7
+- Support for the OAuth2-based authentication API since Matrix v1.15 
+- Support for account management deep-linking (MSC4191)
 
 ### Changed
 
