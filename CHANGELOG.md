# Changelog

All notable changes to this project will be documented in this file.

The format is based on [Keep a Changelog](https://keepachangelog.com/en/1.1.0/),
and this project adheres to [Semantic Versioning](https://semver.org/spec/v2.0.0.html)

## [Unreleased]

### Added

### Changed

- Internal: add remote caching

### Deprecated

### Removed

### Fixed

- User verification with user we have no direct room with, always creates an encrypted, trusted private, direct room
<<<<<<< HEAD
- Fix race condition where the cache does no rollback, when no explicit transaction has been opened
=======
- Fix timing issue when creating dehydrated device
- Fix that olm sessions from dehydrated device must not be stored
>>>>>>> 07c5392c

### Security

## 4.16.1

### Fixed

- Fix refresh token not being reused when no new is given

## 4.16.0

### Added

- Support Matrix 1.13
- Persist user presence in database
- Forget rooms the user has never joined
- Memory caching for media (when used via `PlatformMedia::toByteArray`)

### Deprecated

- `MatrixClient` creation via `mediaStore` has been changed to `mediaStoreModule`.

### Fixed

- Fix outdated keys not updated on accounts with only on room and invite state

## 4.15.3

### Added

- Added experimental dehydrated devices

### Changed

- Keep isDirect for room with membership leave or ban
- Keep avatarUrl for room with membership leave or ban

### Fixed

- Fix verify of unknown signed json

## 4.15.2

### Changed

- Mostly switch to kotlin test
- When creating Timeline, roomId is used in the init block. This is less error-prone, when working with upgraded rooms

### Deprecated

- Deprecate creating Timeline with roomId

### Removed

- Remove Kotest Runner from most projects
- Removed `@ForceJson` annotation

### Fixed

- Fixed bug, where Media with Content Type Application/Json cannot be downloaded.
- Fix user verification request going into direct rooms, that the other user left
- Fix is direct computation of invitations not triggered on sync
- Only one user should start verification, even if multiple users try to start it

## 4.15.1

### Changed

- Close DI on close

### Fixed

- Upgraded rooms were not filtered when membership LEAVE

## 4.15.0

### Changed

- Allow to remove pusher

## 4.14.4

### Changed

- Restart sync loop when settings change

### Fixed

- fix equality for CrossSignedDeviceVerification in kotlin/js
- Cancel syncOnce subscriber when sync loop is stopped

## 4.14.3

### Fixed

- Fix UIA handling when refresh token is enabled

## 4.14.2

### Changed

- Upgrade dependencies

## 4.14.1

### Fixed

- Fixed MatrixClientServerApiClientFactory ignore parameter

## 4.14.0

### Added

- Matrix 1.11 Federation-Client support

### Changed

- Changed sync loop to allow for once-syncs in between

### Fixed

- Fix redacted messages not being correctly processed during sync

## 4.13.5

### Changed

- Sync filter includeLeave is true, when deleteOnLeave is disabled

## 4.13.4

### Added

- Test coverage in GitLab
- Added AuthenticationRequest.Unknown

### Fixed

- Do not remove cache entry again if null

## 4.13.3

### Added

- Extract notifications from a single sync
- Expose base clients

### Fixed

- Fix check for too many olm inbound sessions

## 4.13.2

### Added

- `RoomMessageEventContent` should have `type`

### Changed

- revert changes to KeyedMutex handling

### Fixed

- Removed replace TimelineEvents content by outbox content to prevent upload:// uris in TimelineEvent

## 4.13.1

### Changed

- Improved typing of keys to prevent future signing errors

### Fixed

- Fixed wrong signing of one time keys leading to unencryptable messages

## 4.13.0

### Added

- Event content types for VOIP.

### Changed

- `AccessTokenAuthenticationFunction` now allows servers to set `soft_logout`.

### Removed

- Removed thumbnail creation support (via korge), which never worked reliable.

### Fixed

- Ignore status code for onLogout callback check.
- Logout and LogoutAll should send empty request body.

## 4.12.3

### Added

- Possibility to configure a MatrixClientServerApiClient via MatrixClientConfiguration.

### Fixed

- Send access token to endpoints when server wants to.
- Redacted TimelineEvent should not be replaced by edits.
- Fix error enumerating account registration flows.

## 4.12.2

### Fixed

- Fix ConcurrentModificationException on cache removal.

## 4.12.1

### Fixed

- Fixed use authentication with `GetMediaConfigLegacy`.
- Fixed use authentication with `GetPublicRooms`.

## 4.12.0

### Added

- Reset unread marker on sending own message.
- Expose member counts for Room.
- Allow to init Timeline without explicitly cancel load.
- Allow to listen to state changes in Timeline.
- Rollback of cache on failed transactions additionally to database rollback.
- Support for refresh tokens.

### Changed

- Upgrade dependencies.
- Parameter `from` in `RoomsApiClient::getHierarchy` is nullable.
- Parameter `from` in `RoomsApiClient::getRelations*` is nullable.
- Performance improvements in cache: Skip cache, when an entry is not subscribed by anyone.
- Performance improvements in cache: Don't start coroutine for each cache entry and instead invalidate cache in loop.
- Account for thumbnail file size in upload progress for files, images and videos

### Removed

- Removed Realm repository implementation as it is currently not actively maintained and does not work with current
  Kotlin versions.

### Fixed

- Fixed Androidx Room repository implementation.
- Fixed edge-case, where a one time key is published twice and blocks sync processing.
- Fixed race condition in cache, when cache is skipped.
- Timeline::init returns removed elements in TimelineStateChange.

## 4.11.2

### Fixed

- Fix message replacements not redacted.

## 4.11.1

### Fixed

- Fixed bug where own device keys are removed when leaving all rooms.
- Don't fail when setting read marker fails in outbox.
- Fix outbox may filter elements from cache, that are initial null.

## 4.11.0

### Added

- Allow to create temporary files from media.

### Changed

- Use Blob in media-indexeddb.

### Fixed

- Fixed OPFS streams not closed.
- Catch more MediaStore exceptions.

## 4.10.0

### Added

- Log rate limits.
- Allow to drop elements from `Timeline` to support infinite timelines.

### Changed

- Close HttpClient on stop().
- Allow to configure HttpClientEngine. This allows to reuse it, which spares a lot of resources when spawning many
  clients.
- Upgrade to Ktor 3
- Upgrade to Kotlin 2.0.21
- More flexible module definitions.

## 4.9.2

### Added

- Log cache statistics to find possibly memory leaks

### Fixed

- Fixed memory leak in cache due not cancelled coroutines

## 4.9.1

### Fixed

- Fix media config fetching when Matrix server does not support 1.11

## 4.9.0

### Added

- Support Matrix 1.12
- Generic return type for downloads in MediaApiClient

### Changed

- internal: Upgrade dependencies

### Fixed

- Don't send content type when there is no body.
- Fixed blocking outbox.

## 4.8.1

### Fixed

- Deprecated modules never loaded

## 4.8.0

### Added

- Add utils for converting between Input-/OutputStream and ByteArrayFlow
- Add extensions for creating ByteArrayFlow from ByteBuffer
- Check server media config before uploading any media.

### Changed

- Support files larger than 2.1GB
- Outbox API returns a sorted list
- Keep transaction id for redacted messages
- internal: new Docker images
- updated openssl and libolm (prepare Android 15 support)

### Deprecated

- `modules` replaced by `modulesFactory`

### Fixed

- Delete outbox on room forget
- Missing schema version in Realm prevented automatic migrations

## 4.7.3

### Added

- Add `via` parameter on join and knock requests (MSC4156)

### Changed

- Don't decrypt events when searching for one via `getTimelineEvent`
- Reaction aggregation now exposes the entire timeline event for each reaction, not just the user id
- internal: upgrade Dockerfile (use Adoptium Temurin JDK) and install binutils, fakeroot, flatpak and rpm for compose
  multiplatform

### Deprecated

- Deprecate `server_name` query parameter on join and knock requests in favour of `via` (MSC4156)

### Fixed

- Incorrect handling of reaction redactions and reactions

## 4.7.2

### Changed

- internal: Simplify RoomListHandler

### Fixed

- Corrected an issue deserializing message relationships for annotations
- Deadlock in Timeline loading

## 4.7.1

### Fixed

- Remove own userId from heroes in room name
- Fix server versions not received leading to stuck media downloads

## 4.7.0

### Added

- Add AuthenticationApiClient.getSsoUrl
- Support for Matrix 1.11

### Changed

- Upgraded Kotlin to 2.0.10
- Simplify room name calculation
- internal: precompiled gradle plugins
- Update ErrorResponse to contain non-nullable `error` field

### Deprecated

- AbortSendMessage -> cancelSendMessage

### Removed

- Not usable SSO endpoints in AuthenticationApiClient

### Fixed

- Wrong room name calculation when homeserver does not send complete room summary

## 4.6.2

### Added

- Allow message sending to be cancelled while the message is sent

### Fixed

- if already created a recovery olm session recently, skip creating a new one
- fixed typo in url of GetHierarchy

## 4.6.1

### Changed

- smaller transaction scope on gap filling
- optimized cache to update cache value before persisting into database

### Fixed

- don't encode mimeType null

## 4.6.0

### Changed

- cleaned up `MatrixRegex`
- upgrade gradle to 8.9
- close Okio streams by default
- Make `refresh_token` required
  on [/_matrix/client/v3/refresh](https://spec.matrix.org/v1.11/client-server-api/#post_matrixclientv3refresh).
- [/_matrix/client/v3/register/available](https://spec.matrix.org/v1.11/client-server-api/#get_matrixclientv3registeravailable)
  returns the correct json body on 200.
- Allow to have individual timeouts when calling `getTimelineEvent` in parallel. Previously the first one calling
  defined the timeouts.

### Fixed

- parsing and scanning of mentions
- fixed wrong calculation of canLoadBefore and canLoadAfter in Timeline, when room with upgrades is used
- close JavaScript streams correctly

## 4.5.1

### Changed

- move gradle locks to CI

### Fixed

- fix wrong AES counter increase in Browser

## 4.5.0

### Added

- added Kotlin Multiplatform support to client-repositories-room
  (JVM based targets for now, Native will be enabled, when more stable)

### Changed

- revert: don't filter in load members
- update dependencies (including Kotlin 2.0.0)
- updated AndroidX Room (to an alpha version!)

### Deprecated

### Removed

- Removed Realm repository implementation as it is currently not actively maintained and does not work with current
  Kotlin versions.

### Fixed

### Security

## 4.4.0

### Added

- Streaming support of Media in Kotlin Browser target. This means, that for AES-CTR-256 and SHA-256 media is not loaded
  completely into memory anymore and instead processed sequentially.
- added `trixnity-client-media-opfs`, which implements a store with Origin private file system.

### Changed

- don't filter in load members

### Fixed

- fix download on missing file
- never remove own keys from key tracking, when server says to
- fix typo in encrypted file content

## 4.3.12

### Changed

- only decrypt when decryptionTimeout is larger than ZERO<|MERGE_RESOLUTION|>--- conflicted
+++ resolved
@@ -20,12 +20,9 @@
 ### Fixed
 
 - User verification with user we have no direct room with, always creates an encrypted, trusted private, direct room
-<<<<<<< HEAD
-- Fix race condition where the cache does no rollback, when no explicit transaction has been opened
-=======
 - Fix timing issue when creating dehydrated device
 - Fix that olm sessions from dehydrated device must not be stored
->>>>>>> 07c5392c
+- Fix race condition where the cache does no rollback, when no explicit transaction has been opened
 
 ### Security
 
