--- conflicted
+++ resolved
@@ -15,30 +15,20 @@
 - Add trixnity-vodozemac implementation
 - Support for the OAuth2-based authentication API since Matrix v1.15 
 - Support for account management deep-linking (MSC4191)
-
-### Changed
-
-<<<<<<< HEAD
 - Completely new NotificationService
-=======
+
+### Changed
+
 - Make trixnity-olm API non suspend
 - Make trixnity-olm API accept null pickle keys
 - Add StringWrapper's for more type safety
 - Switch to trixnity-crypto-driver interface instead trixnity-olm
->>>>>>> 04b34f5f
 
 ### Deprecated
 
 ### Removed
 
 ### Fixed
-
-<<<<<<< HEAD
-- Fixed cache did invalidate entry, because subscriptions were increased too late (full or mapping cache)
-=======
-- Fixed cache did not persist values when there were no cache entry but subscribers for an index (very rare case)
-- Add testClock for determinism to fix flaky tests
->>>>>>> 04b34f5f
 
 ### Security
 
