--- conflicted
+++ resolved
@@ -17,11 +17,8 @@
 - Close HttpClient on stop().
 - Allow to configure HttpClientEngine. This allows to reuse it, which spares a lot of resources when spawning many
   clients.
-<<<<<<< HEAD
 - Upgrade to Ktor 3
-=======
 - More flexible module definitions.
->>>>>>> 1f37e7e3
 
 ### Deprecated
 
