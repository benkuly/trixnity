# Changelog

All notable changes to this project will be documented in this file.

The format is based on [Keep a Changelog](https://keepachangelog.com/en/1.1.0/),
and this project adheres to [Semantic Versioning](https://semver.org/spec/v2.0.0.html)

## [Unreleased]

### Added

### Changed

### Deprecated

### Removed

### Fixed

- Fix OOM gradle dependencies tasks
<<<<<<< HEAD
- Fix OOM during initial sync due to sync response parsing
=======
- Fix DNS regex
>>>>>>> a9471bfb

### Security

- Support room version 12

## 4.19.0

### Changed

- Move remaining link matching and filtering functions from trixnity-messenger
- Refactor Mentions (now named References) and made MatrixRegex internal
- Upgrade olm binaries to support Android 16 KB page size
- Improved membership power level calculations

### Fixed

- Do not suspend infinitely LoadMembersService on MatrixServerException
- Fix withReentrantLock did not use unique context
- Check for permissions when sending an event
- Fix wrong effectless filter for timeline gap filling

## 4.18.0

### Changed

- New mention matcher & parser (small API break in MatrixRegex and Mentions, removing `match` and `label`)

### Fixed

- Fix Verification getting stuck

## 4.17.1

### Fixed

- Use json for /messages filter instead of filter id

## 4.17.0

### Added

- Added exponential retry for sync loop

### Changed

- Use event filter when filling timeline gaps
- Retry operations are not stopped when sync is not running

### Deprecated

- Deprecated old RoomId scheme (MSC4291)

### Fixed

- Fixed timing issue in verification
- Fixed timing issue when creating dehydrated devices
- Fixed timing issue when fetching own device keys directly after login
- Fixed bug, that sending an OutboxMessage into an unknown room leads to an outbox deadlock

## 4.16.9

### Changed

- Added tests
- Introduced `MatrixClient::closeSuspending`
- Introduced `MatrixClientServerApiClient::closeSuspending`
- Update Android target SDK to 36

## 4.16.8

### Changed

- Add force argument to `ForgetRoomService` and optional argument to forgetRoom in `RoomService`

### Fixed

- Fix bug that two MatrixClients are created

## 4.16.7

### Added

### Changed

- Downgrade Kotlin and Ktor

### Deprecated

### Removed

### Fixed

- Only add rollback action on cache value update

## 4.16.6

### Changed

- Only sync supported events (registered in EventContentSerializerMappings)
- Upgrade dependencies

### Fixed

- Prevent that the store and cache get out of sync on a CancellationException

## 4.16.5

### Fixed

- Fixed wrong mac encoding
- Fix exception leaks in ClassicMatrixAuthProvider
- Fix edge cases, where client is logged out accidentally when using a refresh token
- Fix failed device rehydration should not prevent device hydration
- Fix device dehydration should wait for matching self-signing public key

## 4.16.4

### Changed

- Expose list of active user verifications to allow checking if a verification with a user is in progress

### Fixed

- Fix inbound megolm session from dehydrated device not used when a session is already present

## 4.16.3

### Fixed

- Fix another timing issue when creating dehydrated device

## 4.16.2

### Changed

- Internal: add remote caching

### Fixed

- User verification with user we have no direct room with, always creates an encrypted, trusted private, direct room
- Fix timing issue when creating dehydrated device
- Fix that olm sessions from dehydrated device must not be stored
- Fix race condition where the cache does no rollback, when no explicit transaction has been opened

## 4.16.1

### Fixed

- Fix refresh token not being reused when no new is given

## 4.16.0

### Added

- Support Matrix 1.13
- Persist user presence in database
- Forget rooms the user has never joined
- Memory caching for media (when used via `PlatformMedia::toByteArray`)

### Deprecated

- `MatrixClient` creation via `mediaStore` has been changed to `mediaStoreModule`.

### Fixed

- Fix outdated keys not updated on accounts with only on room and invite state

## 4.15.3

### Added

- Added experimental dehydrated devices

### Changed

- Keep isDirect for room with membership leave or ban
- Keep avatarUrl for room with membership leave or ban

### Fixed

- Fix verify of unknown signed json

## 4.15.2

### Changed

- Mostly switch to kotlin test
- When creating Timeline, roomId is used in the init block. This is less error-prone, when working with upgraded rooms

### Deprecated

- Deprecate creating Timeline with roomId

### Removed

- Remove Kotest Runner from most projects
- Removed `@ForceJson` annotation

### Fixed

- Fixed bug, where Media with Content Type Application/Json cannot be downloaded.
- Fix user verification request going into direct rooms, that the other user left
- Fix is direct computation of invitations not triggered on sync
- Only one user should start verification, even if multiple users try to start it

## 4.15.1

### Changed

- Close DI on close

### Fixed

- Upgraded rooms were not filtered when membership LEAVE

## 4.15.0

### Changed

- Allow to remove pusher

## 4.14.4

### Changed

- Restart sync loop when settings change

### Fixed

- fix equality for CrossSignedDeviceVerification in kotlin/js
- Cancel syncOnce subscriber when sync loop is stopped

## 4.14.3

### Fixed

- Fix UIA handling when refresh token is enabled

## 4.14.2

### Changed

- Upgrade dependencies

## 4.14.1

### Fixed

- Fixed MatrixClientServerApiClientFactory ignore parameter

## 4.14.0

### Added

- Matrix 1.11 Federation-Client support

### Changed

- Changed sync loop to allow for once-syncs in between

### Fixed

- Fix redacted messages not being correctly processed during sync

## 4.13.5

### Changed

- Sync filter includeLeave is true, when deleteOnLeave is disabled

## 4.13.4

### Added

- Test coverage in GitLab
- Added AuthenticationRequest.Unknown

### Fixed

- Do not remove cache entry again if null

## 4.13.3

### Added

- Extract notifications from a single sync
- Expose base clients

### Fixed

- Fix check for too many olm inbound sessions

## 4.13.2

### Added

- `RoomMessageEventContent` should have `type`

### Changed

- revert changes to KeyedMutex handling

### Fixed

- Removed replace TimelineEvents content by outbox content to prevent upload:// uris in TimelineEvent

## 4.13.1

### Changed

- Improved typing of keys to prevent future signing errors

### Fixed

- Fixed wrong signing of one time keys leading to unencryptable messages

## 4.13.0

### Added

- Event content types for VOIP.

### Changed

- `AccessTokenAuthenticationFunction` now allows servers to set `soft_logout`.

### Removed

- Removed thumbnail creation support (via korge), which never worked reliable.

### Fixed

- Ignore status code for onLogout callback check.
- Logout and LogoutAll should send empty request body.

## 4.12.3

### Added

- Possibility to configure a MatrixClientServerApiClient via MatrixClientConfiguration.

### Fixed

- Send access token to endpoints when server wants to.
- Redacted TimelineEvent should not be replaced by edits.
- Fix error enumerating account registration flows.

## 4.12.2

### Fixed

- Fix ConcurrentModificationException on cache removal.

## 4.12.1

### Fixed

- Fixed use authentication with `GetMediaConfigLegacy`.
- Fixed use authentication with `GetPublicRooms`.

## 4.12.0

### Added

- Reset unread marker on sending own message.
- Expose member counts for Room.
- Allow to init Timeline without explicitly cancel load.
- Allow to listen to state changes in Timeline.
- Rollback of cache on failed transactions additionally to database rollback.
- Support for refresh tokens.

### Changed

- Upgrade dependencies.
- Parameter `from` in `RoomsApiClient::getHierarchy` is nullable.
- Parameter `from` in `RoomsApiClient::getRelations*` is nullable.
- Performance improvements in cache: Skip cache, when an entry is not subscribed by anyone.
- Performance improvements in cache: Don't start coroutine for each cache entry and instead invalidate cache in loop.
- Account for thumbnail file size in upload progress for files, images and videos

### Removed

- Removed Realm repository implementation as it is currently not actively maintained and does not work with current
  Kotlin versions.

### Fixed

- Fixed Androidx Room repository implementation.
- Fixed edge-case, where a one time key is published twice and blocks sync processing.
- Fixed race condition in cache, when cache is skipped.
- Timeline::init returns removed elements in TimelineStateChange.

## 4.11.2

### Fixed

- Fix message replacements not redacted.

## 4.11.1

### Fixed

- Fixed bug where own device keys are removed when leaving all rooms.
- Don't fail when setting read marker fails in outbox.
- Fix outbox may filter elements from cache, that are initial null.

## 4.11.0

### Added

- Allow to create temporary files from media.

### Changed

- Use Blob in media-indexeddb.

### Fixed

- Fixed OPFS streams not closed.
- Catch more MediaStore exceptions.

## 4.10.0

### Added

- Log rate limits.
- Allow to drop elements from `Timeline` to support infinite timelines.

### Changed

- Close HttpClient on stop().
- Allow to configure HttpClientEngine. This allows to reuse it, which spares a lot of resources when spawning many
  clients.
- Upgrade to Ktor 3
- Upgrade to Kotlin 2.0.21
- More flexible module definitions.

## 4.9.2

### Added

- Log cache statistics to find possibly memory leaks

### Fixed

- Fixed memory leak in cache due not cancelled coroutines

## 4.9.1

### Fixed

- Fix media config fetching when Matrix server does not support 1.11

## 4.9.0

### Added

- Support Matrix 1.12
- Generic return type for downloads in MediaApiClient

### Changed

- internal: Upgrade dependencies

### Fixed

- Don't send content type when there is no body.
- Fixed blocking outbox.

## 4.8.1

### Fixed

- Deprecated modules never loaded

## 4.8.0

### Added

- Add utils for converting between Input-/OutputStream and ByteArrayFlow
- Add extensions for creating ByteArrayFlow from ByteBuffer
- Check server media config before uploading any media.

### Changed

- Support files larger than 2.1GB
- Outbox API returns a sorted list
- Keep transaction id for redacted messages
- internal: new Docker images
- updated openssl and libolm (prepare Android 15 support)

### Deprecated

- `modules` replaced by `modulesFactory`

### Fixed

- Delete outbox on room forget
- Missing schema version in Realm prevented automatic migrations

## 4.7.3

### Added

- Add `via` parameter on join and knock requests (MSC4156)

### Changed

- Don't decrypt events when searching for one via `getTimelineEvent`
- Reaction aggregation now exposes the entire timeline event for each reaction, not just the user id
- internal: upgrade Dockerfile (use Adoptium Temurin JDK) and install binutils, fakeroot, flatpak and rpm for compose
  multiplatform

### Deprecated

- Deprecate `server_name` query parameter on join and knock requests in favour of `via` (MSC4156)

### Fixed

- Incorrect handling of reaction redactions and reactions

## 4.7.2

### Changed

- internal: Simplify RoomListHandler

### Fixed

- Corrected an issue deserializing message relationships for annotations
- Deadlock in Timeline loading

## 4.7.1

### Fixed

- Remove own userId from heroes in room name
- Fix server versions not received leading to stuck media downloads

## 4.7.0

### Added

- Add AuthenticationApiClient.getSsoUrl
- Support for Matrix 1.11

### Changed

- Upgraded Kotlin to 2.0.10
- Simplify room name calculation
- internal: precompiled gradle plugins
- Update ErrorResponse to contain non-nullable `error` field

### Deprecated

- AbortSendMessage -> cancelSendMessage

### Removed

- Not usable SSO endpoints in AuthenticationApiClient

### Fixed

- Wrong room name calculation when homeserver does not send complete room summary

## 4.6.2

### Added

- Allow message sending to be cancelled while the message is sent

### Fixed

- if already created a recovery olm session recently, skip creating a new one
- fixed typo in url of GetHierarchy

## 4.6.1

### Changed

- smaller transaction scope on gap filling
- optimized cache to update cache value before persisting into database

### Fixed

- don't encode mimeType null

## 4.6.0

### Changed

- cleaned up `MatrixRegex`
- upgrade gradle to 8.9
- close Okio streams by default
- Make `refresh_token` required
  on [/_matrix/client/v3/refresh](https://spec.matrix.org/v1.11/client-server-api/#post_matrixclientv3refresh).
- [/_matrix/client/v3/register/available](https://spec.matrix.org/v1.11/client-server-api/#get_matrixclientv3registeravailable)
  returns the correct json body on 200.
- Allow to have individual timeouts when calling `getTimelineEvent` in parallel. Previously the first one calling
  defined the timeouts.

### Fixed

- parsing and scanning of mentions
- fixed wrong calculation of canLoadBefore and canLoadAfter in Timeline, when room with upgrades is used
- close JavaScript streams correctly

## 4.5.1

### Changed

- move gradle locks to CI

### Fixed

- fix wrong AES counter increase in Browser

## 4.5.0

### Added

- added Kotlin Multiplatform support to client-repositories-room
  (JVM based targets for now, Native will be enabled, when more stable)

### Changed

- revert: don't filter in load members
- update dependencies (including Kotlin 2.0.0)
- updated AndroidX Room (to an alpha version!)

### Deprecated

### Removed

- Removed Realm repository implementation as it is currently not actively maintained and does not work with current
  Kotlin versions.

### Fixed

### Security

## 4.4.0

### Added

- Streaming support of Media in Kotlin Browser target. This means, that for AES-CTR-256 and SHA-256 media is not loaded
  completely into memory anymore and instead processed sequentially.
- added `trixnity-client-media-opfs`, which implements a store with Origin private file system.

### Changed

- don't filter in load members

### Fixed

- fix download on missing file
- never remove own keys from key tracking, when server says to
- fix typo in encrypted file content

## 4.3.12

### Changed

- only decrypt when decryptionTimeout is larger than ZERO<|MERGE_RESOLUTION|>--- conflicted
+++ resolved
@@ -18,11 +18,8 @@
 ### Fixed
 
 - Fix OOM gradle dependencies tasks
-<<<<<<< HEAD
 - Fix OOM during initial sync due to sync response parsing
-=======
 - Fix DNS regex
->>>>>>> a9471bfb
 
 ### Security
 
