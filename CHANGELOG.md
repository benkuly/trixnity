--- conflicted
+++ resolved
@@ -19,13 +19,9 @@
 
 ### Fixed
 
-<<<<<<< HEAD
-- Send access token to endpoints when server wants to
-- Fix error enumerating account registration flows
-=======
 - Send access token to endpoints when server wants to.
 - Redacted TimelineEvent should not be replaced by edits.
->>>>>>> 8697c94f
+- Fix error enumerating account registration flows
 
 ### Security
 
