--- conflicted
+++ resolved
@@ -9,10 +9,9 @@
 
 ### Added
 
-<<<<<<< HEAD
 - Support for the OAuth2-based authentication API since Matrix v1.15 
 - Support for account management deep-linking (MSC4191)
-=======
+
 ### Changed
 
 ### Deprecated
@@ -27,7 +26,6 @@
 
 ### Added
 
->>>>>>> d41a0f53
 - Added inceptionYear based on LICENSE file and developer name tag for developers in POM to allow Gradle plugins
   like gradle-license-plugin or aboutLibraries to automatically fetch the correct Copyright information.
 - Add support for non suspend sha256 hashing
