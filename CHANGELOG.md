# Changelog

All notable changes to this project will be documented in this file.

The format is based on [Keep a Changelog](https://keepachangelog.com/en/1.1.0/),
and this project adheres to [Semantic Versioning](https://semver.org/spec/v2.0.0.html)

## [Unreleased]

### Added

### Changed

### Deprecated

### Removed

### Fixed

<<<<<<< HEAD
- Logout and LogoutAll should send empty request body.
=======
- Ignore status code for onLogout callback check.
>>>>>>> 0700e653

### Security

## 4.12.3

### Added

- Possibility to configure a MatrixClientServerApiClient via MatrixClientConfiguration.

### Fixed

- Send access token to endpoints when server wants to.
- Redacted TimelineEvent should not be replaced by edits.
- Fix error enumerating account registration flows.

## 4.12.2

### Fixed

- Fix ConcurrentModificationException on cache removal.

## 4.12.1

### Fixed

- Fixed use authentication with `GetMediaConfigLegacy`.
- Fixed use authentication with `GetPublicRooms`.

## 4.12.0

### Added

- Reset unread marker on sending own message.
- Expose member counts for Room.
- Allow to init Timeline without explicitly cancel load.
- Allow to listen to state changes in Timeline.
- Rollback of cache on failed transactions additionally to database rollback.
- Support for refresh tokens.

### Changed

- Upgrade dependencies.
- Parameter `from` in `RoomsApiClient::getHierarchy` is nullable.
- Parameter `from` in `RoomsApiClient::getRelations*` is nullable.
- Performance improvements in cache: Skip cache, when an entry is not subscribed by anyone.
- Performance improvements in cache: Don't start coroutine for each cache entry and instead invalidate cache in loop.

### Removed

- Removed Realm repository implementation as it is currently not actively maintained and does not work with current
  Kotlin versions.

### Fixed

- Fixed Androidx Room repository implementation.
- Fixed edge-case, where a one time key is published twice and blocks sync processing.
- Fixed race condition in cache, when cache is skipped.
- Timeline::init returns removed elements in TimelineStateChange.

## 4.11.2

### Fixed

- Fix message replacements not redacted.

## 4.11.1

### Fixed

- Fixed bug where own device keys are removed when leaving all rooms.
- Don't fail when setting read marker fails in outbox.
- Fix outbox may filter elements from cache, that are initial null.

## 4.11.0

### Added

- Allow to create temporary files from media.

### Changed

- Use Blob in media-indexeddb.

### Fixed

- Fixed OPFS streams not closed.
- Catch more MediaStore exceptions.

## 4.10.0

### Added

- Log rate limits.
- Allow to drop elements from `Timeline` to support infinite timelines.

### Changed

- Close HttpClient on stop().
- Allow to configure HttpClientEngine. This allows to reuse it, which spares a lot of resources when spawning many
  clients.
- Upgrade to Ktor 3
- Upgrade to Kotlin 2.0.21
- More flexible module definitions.

## 4.9.2

### Added

- Log cache statistics to find possibly memory leaks

### Fixed

- Fixed memory leak in cache due not cancelled coroutines

## 4.9.1

### Fixed

- Fix media config fetching when Matrix server does not support 1.11

## 4.9.0

### Added

- Support Matrix 1.12
- Generic return type for downloads in MediaApiClient

### Changed

- internal: Upgrade dependencies

### Fixed

- Don't send content type when there is no body.
- Fixed blocking outbox.

## 4.8.1

### Fixed

- Deprecated modules never loaded

## 4.8.0

### Added

- Add utils for converting between Input-/OutputStream and ByteArrayFlow
- Add extensions for creating ByteArrayFlow from ByteBuffer
- Check server media config before uploading any media.

### Changed

- Support files larger than 2.1GB
- Outbox API returns a sorted list
- Keep transaction id for redacted messages
- internal: new Docker images
- updated openssl and libolm (prepare Android 15 support)

### Deprecated

- `modules` replaced by `modulesFactory`

### Fixed

- Delete outbox on room forget
- Missing schema version in Realm prevented automatic migrations

## 4.7.3

### Added

- Add `via` parameter on join and knock requests (MSC4156)

### Changed

- Don't decrypt events when searching for one via `getTimelineEvent`
- Reaction aggregation now exposes the entire timeline event for each reaction, not just the user id
- internal: upgrade Dockerfile (use Adoptium Temurin JDK) and install binutils, fakeroot, flatpak and rpm for compose
  multiplatform

### Deprecated

- Deprecate `server_name` query parameter on join and knock requests in favour of `via` (MSC4156)

### Fixed

- Incorrect handling of reaction redactions and reactions

## 4.7.2

### Changed

- internal: Simplify RoomListHandler

### Fixed

- Corrected an issue deserializing message relationships for annotations
- Deadlock in Timeline loading

## 4.7.1

### Fixed

- Remove own userId from heroes in room name
- Fix server versions not received leading to stuck media downloads

## 4.7.0

### Added

- Add AuthenticationApiClient.getSsoUrl
- Support for Matrix 1.11

### Changed

- Upgraded Kotlin to 2.0.10
- Simplify room name calculation
- internal: precompiled gradle plugins
- Update ErrorResponse to contain non-nullable `error` field

### Deprecated

- AbortSendMessage -> cancelSendMessage

### Removed

- Not usable SSO endpoints in AuthenticationApiClient

### Fixed

- Wrong room name calculation when homeserver does not send complete room summary

## 4.6.2

### Added

- Allow message sending to be cancelled while the message is sent

### Fixed

- if already created a recovery olm session recently, skip creating a new one
- fixed typo in url of GetHierarchy

## 4.6.1

### Changed

- smaller transaction scope on gap filling
- optimized cache to update cache value before persisting into database

### Fixed

- don't encode mimeType null

## 4.6.0

### Changed

- cleaned up `MatrixRegex`
- upgrade gradle to 8.9
- close Okio streams by default
- Make `refresh_token` required
  on [/_matrix/client/v3/refresh](https://spec.matrix.org/v1.11/client-server-api/#post_matrixclientv3refresh).
- [/_matrix/client/v3/register/available](https://spec.matrix.org/v1.11/client-server-api/#get_matrixclientv3registeravailable)
  returns the correct json body on 200.
- Allow to have individual timeouts when calling `getTimelineEvent` in parallel. Previously the first one calling
  defined the timeouts.

### Fixed

- parsing and scanning of mentions
- fixed wrong calculation of canLoadBefore and canLoadAfter in Timeline, when room with upgrades is used
- close JavaScript streams correctly

## 4.5.1

### Changed

- move gradle locks to CI

### Fixed

- fix wrong AES counter increase in Browser

## 4.5.0

### Added

- added Kotlin Multiplatform support to client-repositories-room
  (JVM based targets for now, Native will be enabled, when more stable)

### Changed

- revert: don't filter in load members
- update dependencies (including Kotlin 2.0.0)
- updated AndroidX Room (to an alpha version!)

### Deprecated

### Removed

- Removed Realm repository implementation as it is currently not actively maintained and does not work with current
  Kotlin versions.

### Fixed

### Security

## 4.4.0

### Added

- Streaming support of Media in Kotlin Browser target. This means, that for AES-CTR-256 and SHA-256 media is not loaded
  completely into memory anymore and instead processed sequentially.
- added `trixnity-client-media-opfs`, which implements a store with Origin private file system.

### Changed

- don't filter in load members

### Fixed

- fix download on missing file
- never remove own keys from key tracking, when server says to
- fix typo in encrypted file content

## 4.3.12

### Changed

- only decrypt when decryptionTimeout is larger than ZERO<|MERGE_RESOLUTION|>--- conflicted
+++ resolved
@@ -17,11 +17,8 @@
 
 ### Fixed
 
-<<<<<<< HEAD
+- Ignore status code for onLogout callback check.
 - Logout and LogoutAll should send empty request body.
-=======
-- Ignore status code for onLogout callback check.
->>>>>>> 0700e653
 
 ### Security
 
