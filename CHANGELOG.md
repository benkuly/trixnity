--- conflicted
+++ resolved
@@ -9,11 +9,8 @@
 
 ### Added
 
-<<<<<<< HEAD
 - Log rate limits.
-=======
 - Allow to drop elements from `Timeline` to support infinite timelines.
->>>>>>> 4faad98e
 
 ### Changed
 
