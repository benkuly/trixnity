# Changelog

All notable changes to this project will be documented in this file.

The format is based on [Keep a Changelog](https://keepachangelog.com/en/1.1.0/),
and this project adheres to [Semantic Versioning](https://semver.org/spec/v2.0.0.html)

## [Unreleased]

### Added

<<<<<<< HEAD
- Check server media config before uploading any media.
=======
- Add utils for converting between Input-/OutputStream and ByteArrayFlow
- Add extensions for creating ByteArrayFlow from ByteBuffer
>>>>>>> afd2fa0b

### Changed

- support files larger than 2.1GB

### Deprecated

### Removed

### Fixed

### Security

## 4.7.3

### Added

- Add `via` parameter on join and knock requests (MSC4156)

### Changed

- Don't decrypt events when searching for one via `getTimelineEvent`
- Reaction aggregation now exposes the entire timeline event for each reaction, not just the user id
- internal: upgrade Dockerfile (use Adoptium Temurin JDK) and install binutils, fakeroot, flatpak and rpm for compose
  multiplatform

### Deprecated

- Deprecate `server_name` query parameter on join and knock requests in favour of `via` (MSC4156)

### Fixed

- Incorrect handling of reaction redactions and reactions

## 4.7.2

### Changed

- internal: Simplify RoomListHandler

### Fixed

- Corrected an issue deserializing message relationships for annotations
- Deadlock in Timeline loading

## 4.7.1

### Fixed

- Remove own userId from heroes in room name
- Fix server versions not received leading to stuck media downloads

## 4.7.0

### Added

- Add AuthenticationApiClient.getSsoUrl
- Support for Matrix 1.11

### Changed

- Upgraded Kotlin to 2.0.10
- Simplify room name calculation
- internal: precompiled gradle plugins
- Update ErrorResponse to contain non-nullable `error` field

### Deprecated

- AbortSendMessage -> cancelSendMessage

### Removed

- Not usable SSO endpoints in AuthenticationApiClient

### Fixed

- Wrong room name calculation when homeserver does not send complete room summary

## 4.6.2

### Added

- Allow message sending to be cancelled while the message is sent

### Fixed

- if already created a recovery olm session recently, skip creating a new one
- fixed typo in url of GetHierarchy

## 4.6.1

### Changed

- smaller transaction scope on gap filling
- optimized cache to update cache value before persisting into database

### Fixed

- don't encode mimeType null

## 4.6.0

### Changed

- cleaned up `MatrixRegex`
- upgrade gradle to 8.9
- close Okio streams by default
- Make `refresh_token` required
  on [/_matrix/client/v3/refresh](https://spec.matrix.org/v1.11/client-server-api/#post_matrixclientv3refresh).
- [/_matrix/client/v3/register/available](https://spec.matrix.org/v1.11/client-server-api/#get_matrixclientv3registeravailable)
  returns the correct json body on 200.
- Allow to have individual timeouts when calling `getTimelineEvent` in parallel. Previously the first one calling
  defined the timeouts.

### Fixed

- parsing and scanning of mentions
- fixed wrong calculation of canLoadBefore and canLoadAfter in Timeline, when room with upgrades is used
- close JavaScript streams correctly

## 4.5.1

### Changed

- move gradle locks to CI

### Fixed

- fix wrong AES counter increase in Browser

## 4.5.0

### Added

- added Kotlin Multiplatform support to client-repositories-room
  (JVM based targets for now, Native will be enabled, when more stable)

### Changed

- revert: don't filter in load members
- update dependencies (including Kotlin 2.0.0)
- updated AndroidX Room (to an alpha version!)

### Deprecated

### Removed

### Fixed

### Security

## 4.4.0

### Added

- Streaming support of Media in Kotlin Browser target. This means, that for AES-CTR-256 and SHA-256 media is not loaded
  completely into memory anymore and instead processed sequentially.
- added `trixnity-client-media-opfs`, which implements a store with Origin private file system.

### Changed

- don't filter in load members

### Fixed

- fix download on missing file
- never remove own keys from key tracking, when server says to
- fix typo in encrypted file content

## 4.3.12

### Changed

- only decrypt when decryptionTimeout is larger than ZERO<|MERGE_RESOLUTION|>--- conflicted
+++ resolved
@@ -9,12 +9,9 @@
 
 ### Added
 
-<<<<<<< HEAD
-- Check server media config before uploading any media.
-=======
 - Add utils for converting between Input-/OutputStream and ByteArrayFlow
 - Add extensions for creating ByteArrayFlow from ByteBuffer
->>>>>>> afd2fa0b
+- Check server media config before uploading any media.
 
 ### Changed
 
