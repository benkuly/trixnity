--- conflicted
+++ resolved
@@ -15,56 +15,36 @@
 @Serializable
 data class PowerLevelsEventContent(
     @SerialName("ban")
-<<<<<<< HEAD
-    val ban: Long = 50,
-=======
-    val ban: Int = BAN_DEFAULT,
->>>>>>> 8b5e7eb7
+    val ban: Long = BAN_DEFAULT,
     @SerialName("events")
     val events: Map<@Contextual EventType, Long> = emptyMap(),
     @SerialName("events_default")
-<<<<<<< HEAD
-    val eventsDefault: Long = 0,
+    val eventsDefault: Long = EVENTS_DEFAULT,
     @SerialName("invite")
-    val invite: Long = 0,
+    val invite: Long = INVITE_DEFAULT,
     @SerialName("kick")
-    val kick: Long = 50,
+    val kick: Long = KICK_DEFAULT,
     @SerialName("redact")
-    val redact: Long = 50,
+    val redact: Long = REDACT_DEFAULT,
     @SerialName("state_default")
-    val stateDefault: Long = 50,
-=======
-    val eventsDefault: Int = EVENTS_DEFAULT,
-    @SerialName("invite")
-    val invite: Int = INVITE_DEFAULT,
-    @SerialName("kick")
-    val kick: Int = KICK_DEFAULT,
-    @SerialName("redact")
-    val redact: Int = REDACT_DEFAULT,
-    @SerialName("state_default")
-    val stateDefault: Int = STATE_DEFAULT,
->>>>>>> 8b5e7eb7
+    val stateDefault: Long = STATE_DEFAULT,
     @SerialName("users")
     val users: Map<UserId, Long> = emptyMap(),
     @SerialName("users_default")
-<<<<<<< HEAD
-    val usersDefault: Long = 0,
-=======
-    val usersDefault: Int = USERS_DEFAULT,
->>>>>>> 8b5e7eb7
+    val usersDefault: Long = USERS_DEFAULT,
     @SerialName("notifications")
     val notifications: Notifications? = null,
     @SerialName("external_url")
     override val externalUrl: String? = null,
 ) : StateEventContent {
     companion object {
-        const val EVENTS_DEFAULT = 0
-        const val STATE_DEFAULT = 50
-        const val INVITE_DEFAULT = 0
-        const val KICK_DEFAULT = 50
-        const val BAN_DEFAULT = 50
-        const val REDACT_DEFAULT = 50
-        const val USERS_DEFAULT = 0
+        const val EVENTS_DEFAULT = 0L
+        const val STATE_DEFAULT = 50L
+        const val INVITE_DEFAULT = 0L
+        const val KICK_DEFAULT = 50L
+        const val BAN_DEFAULT = 50L
+        const val REDACT_DEFAULT = 50L
+        const val USERS_DEFAULT = 0L
     }
 
     @Serializable
