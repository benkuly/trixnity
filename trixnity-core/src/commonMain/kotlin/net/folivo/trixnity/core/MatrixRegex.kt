package net.folivo.trixnity.core

import net.folivo.trixnity.core.model.*

object MatrixRegex {

    // https://spec.matrix.org/v1.9/appendices/#identifier-grammar
    private const val baseUserLocalpartRegex = """[a-z0-9.\-_=/+]+"""

    // Nothing in the Appendix found, assumed that based on research
    // TL;DR it's an "encrypted" by the Server for security reasons
    private const val baseOpaqueIdRegex = """[a-zA-Z0-9.\-_=\/+]+"""

    // https://spec.matrix.org/v1.9/appendices/#server-name
    private const val basePortRegex = """:[0-9]{1,5}"""
    private const val baseDnsRegex = """(?:[\w-]+\.)?[\w-]+\.[\w-]+(?:$basePortRegex)?"""
    private const val baseIPV4Regex = """\d{1,3}\.\d{1,3}\.\d{1,3}\.\d{1,3}(?:$basePortRegex)?"""
    private const val baseIPV6Regex = """\[[0-9a-fA-F:]+\](?:$basePortRegex)?"""
    private const val baseDomainRegex = """(?:(?:$baseIPV4Regex)|(?:$baseDnsRegex)|(?:$baseIPV6Regex))"""

    // https://spec.matrix.org/v1.9/appendices/#room-ids
    private const val baseRoomIdRegex = """(!)($baseOpaqueIdRegex):($baseServernameRegex)"""

    // https://spec.matrix.org/v1.9/appendices/#room-aliases
    private const val baseRoomAliasRegex = """(#)($baseLocalpartRegex):($baseServernameRegex)"""

    // https://spec.matrix.org/latest/appendices/#event-ids
    private const val baseEventIdRegex = """()(\$)($baseOpaqueIdRegex)"""

    // https://spec.matrix.org/v1.9/appendices/#user-identifiers
<<<<<<< HEAD
    private const val baseUserIdRegex = """(@)($baseLocalpartRegex):($baseServernameRegex)"""
=======
    private const val baseUserIdRegex = """@($baseUserLocalpartRegex):($baseDomainRegex)"""
>>>>>>> 2913a72b

    // https://spec.matrix.org/v1.9/appendices/#matrix-uri-scheme
    private const val baseRoomUriViaRegex =
        """(?:(?:\?action=join(?:&via=$baseServernameRegex)?)|(?:\?via=$baseServernameRegex(?:&action=join)?))?"""
    private const val baseEventUriRegex =
        """matrix:((?:(?:roomid)|(?:r))\/$baseLocalpartRegex:$baseServernameRegex)\/(e)\/($baseOpaqueIdRegex)$baseRoomUriViaRegex"""
    private const val baseRoomIdUriRegex =
        """matrix:(roomid)\/($baseLocalpartRegex):($baseServernameRegex)$baseRoomUriViaRegex"""
    private const val baseRoomAliasUriRegex =
        """matrix:(r)\/($baseLocalpartRegex):($baseServernameRegex)$baseRoomUriViaRegex"""
    private const val baseRoomUriRegex =
        """(?:$baseRoomIdUriRegex)|(?:$baseRoomAliasUriRegex)|(?:$baseEventUriRegex)"""
    private const val baseUserUriRegex =
<<<<<<< HEAD
        """matrix:(u)\/($baseLocalpartRegex):($baseServernameRegex)(?:(?:\?action=chat(?:&via=$baseServernameRegex)?)|(?:\?via=$baseServernameRegex(?:&action=chat)?))?"""

    // https://spec.matrix.org/v1.9/appendices/#matrixto-navigation
    private const val baseRoomLinkViaRegex = """(?:\?via=$baseServernameRegex)?"""
    private const val baseEventLinkRegex =
        """https?:\/\/matrix\.to\/#\/((?:@|!)$baseLocalpartRegex:$baseServernameRegex)\/(\$)($baseOpaqueIdRegex)$baseRoomLinkViaRegex"""
    private const val baseRoomIdLinkRegex =
        """https?:\/\/matrix\.to\/#\/(!)($baseLocalpartRegex):($baseServernameRegex)$baseRoomLinkViaRegex"""
    private const val baseRoomAliasLinkRegex =
        """https?:\/\/matrix\.to\/#\/(#)($baseLocalpartRegex):($baseServernameRegex)$baseRoomLinkViaRegex"""
    private const val baseRoomLinkRegex =
        """(?:(?:$baseEventLinkRegex)|(?:$baseRoomIdLinkRegex)|(?:$baseRoomAliasLinkRegex))"""
    private const val baseRoomHtmlAnchorRegex = """<a href="$baseRoomLinkRegex">.*<\/a>"""
    private const val baseUserLinkRegex =
        """https?:\/\/matrix\.to\/#\/(@)($baseLocalpartRegex):($baseServernameRegex)"""
    private const val baseUserHtmlAnchorRegex = """<a href="$baseUserLinkRegex">.*<\/a>"""

    private const val baseMentionRoomRegex =
        """(?:(?:$baseRoomIdRegex)|(?:$baseRoomAliasRegex)|(?:$baseEventIdRegex)|(?:$baseRoomUriRegex)|(?:$baseRoomLinkRegex)|(?:$baseRoomHtmlAnchorRegex))"""
    private const val baseMentionUserRegex =
        """(?:(?:$baseUserIdRegex)|(?:$baseUserUriRegex)|(?:$baseUserLinkRegex)|(?:$baseUserHtmlAnchorRegex))"""
    private const val baseMentionRegex = """(?:$baseMentionUserRegex)|(?:$baseMentionRoomRegex)"""

    val IPv4 by lazy { baseIPV4Regex.toRegex() }
    val domain by lazy { baseServernameRegex.toRegex() }
    val localpart by lazy { baseLocalpartRegex.toRegex() }

    val roomId by lazy { baseRoomIdRegex.toRegex() }
    val roomAlias by lazy { baseRoomAliasRegex.toRegex() }
    val roomUri by lazy { baseRoomUriRegex.toRegex() }
    val roomLink by lazy { baseRoomLinkRegex.toRegex() }
    val roomHtmlAnchor by lazy { baseRoomHtmlAnchorRegex.toRegex() }
    val roomMention by lazy { baseMentionRoomRegex.toRegex() }
    val roomIdLink = """<a href="$baseRoomIdLinkRegex">.*<\/a>""".toRegex()

    val userId by lazy { baseUserIdRegex.toRegex() }
    val userUri by lazy { baseUserUriRegex.toRegex() }
    val userLink by lazy { baseUserLinkRegex.toRegex() }
    val userHtmlAnchor by lazy { baseUserHtmlAnchorRegex.toRegex() }
    val userMention by lazy { baseMentionUserRegex.toRegex() }

    val mention by lazy { baseMentionRegex.toRegex() }
=======
        """matrix:u/($baseUserLocalpartRegex):($baseDomainRegex)(?:(?:\?action=chat(?:&via=$baseDomainRegex)?)|(?:\?via=$baseDomainRegex(?:&action=chat)?))?"""

    // https://spec.matrix.org/v1.9/appendices/#matrixto-navigation
    private const val baseUserLinkRegex = """https?://matrix\.to/#/@($baseUserLocalpartRegex):($baseDomainRegex)"""
    private const val baseUserHtmlLinkRegex = """<a href="$baseUserLinkRegex">.*</a>"""

    private const val baseUserMentionRegex =
        """(?:(?:$baseUserIdRegex)|(?:$baseUserUriRegex)|(?:$baseUserLinkRegex)|(?:$baseUserHtmlLinkRegex))$"""

    val domain by lazy { baseDomainRegex.toRegex() }
    
    val userLocalpart by lazy { baseUserLocalpartRegex.toRegex() }
    val userId by lazy { baseUserIdRegex.toRegex() }
    val userUri by lazy { baseUserUriRegex.toRegex() }
    val userLink by lazy { baseUserLinkRegex.toRegex() }
    val userHtmlLink by lazy { baseUserHtmlLinkRegex.toRegex() }
    val userMention by lazy { baseUserMentionRegex.toRegex() }
>>>>>>> 2913a72b

    @Deprecated("Use findMentions instead", ReplaceWith("findMentions(message)"))
    fun findUserMentions(message: String): Map<String, UserId> {
        return userMention.findAll(message).associate {
            val matched = it.groupValues[0]
            val localpart = it.groupValues[2] + it.groupValues[5] + it.groupValues[8] + it.groupValues[11]
            val domain = it.groupValues[3] + it.groupValues[6] + it.groupValues[9] + it.groupValues[12]
            matched to UserId(localpart, domain)
        }
    }

    fun findMentions(message: String, matcher: Regex = mention): Map<String, Mention> {
        println(baseEventUriRegex)
        return matcher.findAll(message).associate { result ->
            println(result.groupValues)
            val matched = result.groupValues[0]
            val match = result.groupValues.drop(1).windowed(3, 3)

            val sigil = match.joinToString(separator = "") { it[0] }
            val localpart = match.joinToString(separator = "")  { it[1] }
            val domain = match.joinToString(separator = "")  { it[2] }

            println(sigil)
            println(localpart)
            println(domain)

            val eventlocation = sigil
            val eventSigil = localpart
            val eventId = domain

            when (sigil) {
                "@", "u" -> matched to UserId(localpart, domain)
                "!", "roomid" -> matched to RoomId(localpart, domain)
                "#", "r" -> matched to RoomAliasId(localpart, domain)
                else -> matched to (
                    if (eventlocation.startsWith("r/")) EventId(eventId, RoomAliasId(eventlocation.replaceFirst("r/", "#")))
                    else if (eventlocation.startsWith("#")) EventId(eventId, RoomAliasId(eventlocation))
                    else if (eventlocation.startsWith("roomid/")) EventId(eventId, RoomId(eventlocation.replaceFirst("roomid/", "!")))
                    else if (eventlocation.startsWith("!")) EventId(eventId, RoomId(eventlocation))
                    else EventId(eventId, RoomId(""))
                )
            }
        }
    }
}

private fun String.toRegex() = Regex(this + "$")<|MERGE_RESOLUTION|>--- conflicted
+++ resolved
@@ -28,11 +28,7 @@
     private const val baseEventIdRegex = """()(\$)($baseOpaqueIdRegex)"""
 
     // https://spec.matrix.org/v1.9/appendices/#user-identifiers
-<<<<<<< HEAD
     private const val baseUserIdRegex = """(@)($baseLocalpartRegex):($baseServernameRegex)"""
-=======
-    private const val baseUserIdRegex = """@($baseUserLocalpartRegex):($baseDomainRegex)"""
->>>>>>> 2913a72b
 
     // https://spec.matrix.org/v1.9/appendices/#matrix-uri-scheme
     private const val baseRoomUriViaRegex =
@@ -46,7 +42,6 @@
     private const val baseRoomUriRegex =
         """(?:$baseRoomIdUriRegex)|(?:$baseRoomAliasUriRegex)|(?:$baseEventUriRegex)"""
     private const val baseUserUriRegex =
-<<<<<<< HEAD
         """matrix:(u)\/($baseLocalpartRegex):($baseServernameRegex)(?:(?:\?action=chat(?:&via=$baseServernameRegex)?)|(?:\?via=$baseServernameRegex(?:&action=chat)?))?"""
 
     // https://spec.matrix.org/v1.9/appendices/#matrixto-navigation
@@ -89,25 +84,6 @@
     val userMention by lazy { baseMentionUserRegex.toRegex() }
 
     val mention by lazy { baseMentionRegex.toRegex() }
-=======
-        """matrix:u/($baseUserLocalpartRegex):($baseDomainRegex)(?:(?:\?action=chat(?:&via=$baseDomainRegex)?)|(?:\?via=$baseDomainRegex(?:&action=chat)?))?"""
-
-    // https://spec.matrix.org/v1.9/appendices/#matrixto-navigation
-    private const val baseUserLinkRegex = """https?://matrix\.to/#/@($baseUserLocalpartRegex):($baseDomainRegex)"""
-    private const val baseUserHtmlLinkRegex = """<a href="$baseUserLinkRegex">.*</a>"""
-
-    private const val baseUserMentionRegex =
-        """(?:(?:$baseUserIdRegex)|(?:$baseUserUriRegex)|(?:$baseUserLinkRegex)|(?:$baseUserHtmlLinkRegex))$"""
-
-    val domain by lazy { baseDomainRegex.toRegex() }
-    
-    val userLocalpart by lazy { baseUserLocalpartRegex.toRegex() }
-    val userId by lazy { baseUserIdRegex.toRegex() }
-    val userUri by lazy { baseUserUriRegex.toRegex() }
-    val userLink by lazy { baseUserLinkRegex.toRegex() }
-    val userHtmlLink by lazy { baseUserHtmlLinkRegex.toRegex() }
-    val userMention by lazy { baseUserMentionRegex.toRegex() }
->>>>>>> 2913a72b
 
     @Deprecated("Use findMentions instead", ReplaceWith("findMentions(message)"))
     fun findUserMentions(message: String): Map<String, UserId> {
