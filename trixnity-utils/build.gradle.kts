--- conflicted
+++ resolved
@@ -14,13 +14,9 @@
         }
         commonMain {
             dependencies {
-<<<<<<< HEAD
                 api(libs.ktor.utils)
                 api(libs.kotlinx.coroutines.core)
-=======
-                api("io.ktor:ktor-utils:${Versions.ktor}")
-                api("com.squareup.okio:okio:${Versions.okio}")
->>>>>>> 18cbce18
+                api(libs.okio.core)
             }
         }
         commonTest {
