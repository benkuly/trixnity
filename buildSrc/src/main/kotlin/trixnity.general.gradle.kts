group = "net.folivo"
<<<<<<< HEAD
version = withVersionSuffix("4.14.0")
=======
version = withVersionSuffix("4.13.4")
>>>>>>> c4e78d94

if (System.getenv("WITH_LOCK")?.toBoolean() == true) {
    dependencyLocking {
        lockAllConfigurations()
    }

    val dependenciesForAll by tasks.registering(DependencyReportTask::class) { }
}<|MERGE_RESOLUTION|>--- conflicted
+++ resolved
@@ -1,9 +1,5 @@
 group = "net.folivo"
-<<<<<<< HEAD
-version = withVersionSuffix("4.14.0")
-=======
 version = withVersionSuffix("4.13.4")
->>>>>>> c4e78d94
 
 if (System.getenv("WITH_LOCK")?.toBoolean() == true) {
     dependencyLocking {
