--- conflicted
+++ resolved
@@ -52,29 +52,17 @@
         }
         install(ConvertMediaPlugin)
         install(HttpRequestRetry) {
-            retryIf { _, httpResponse ->
-                httpResponse.status == HttpStatusCode.TooManyRequests
+            retryIf { httpRequest, httpResponse ->
+                (httpResponse.status == HttpStatusCode.TooManyRequests)
+                    .also { if (it) log.warn { "rate limit exceeded for ${httpRequest.method} ${httpRequest.url}" } }
             }
-<<<<<<< HEAD
-            install(ConvertMediaPlugin)
-            install(HttpRequestRetry) {
-                retryIf { httpRequest, httpResponse ->
-                    (httpResponse.status == HttpStatusCode.TooManyRequests)
-                        .also { if (it) log.warn { "rate limit exceeded for ${httpRequest.method} ${httpRequest.url}" } }
-                }
-                retryOnExceptionIf { _, throwable ->
-                    (throwable is MatrixServerException && throwable.statusCode == HttpStatusCode.TooManyRequests)
-                        .also {
-                            if (it) {
-                                log.warn(if (log.isDebugEnabled()) throwable else null) { "rate limit exceeded" }
-                            }
+            retryOnExceptionIf { _, throwable ->
+                (throwable is MatrixServerException && throwable.statusCode == HttpStatusCode.TooManyRequests)
+                    .also {
+                        if (it) {
+                            log.warn(if (log.isDebugEnabled()) throwable else null) { "rate limit exceeded" }
                         }
-                }
-                exponentialDelay(maxDelayMs = 30_000, respectRetryAfterHeader = true)
-=======
-            retryOnExceptionIf { _, throwable ->
-                throwable is MatrixServerException && throwable.statusCode == HttpStatusCode.TooManyRequests
->>>>>>> 4faad98e
+                    }
             }
             exponentialDelay(maxDelayMs = 30_000, respectRetryAfterHeader = true)
         }
